--- conflicted
+++ resolved
@@ -1,13 +1,7 @@
 # stdlib dependencies
-<<<<<<< HEAD
-from typing import List, Union
-
-=======
 
 from typing import List, Union
 
-
->>>>>>> 9c079e94
 # 3rd party dependencies
 import numpy as np
 
@@ -82,8 +76,7 @@
         if is_single:
             return predictions[0]
         return predictions
-<<<<<<< HEAD
-=======
+
 
     def predicts(self, imgs: List[np.ndarray]) -> np.ndarray:
         """
@@ -102,7 +95,7 @@
             # Add batch dimension
             imgs_ = np.expand_dims(imgs_, axis=0)
         return self.model.predict_on_batch(imgs_)
->>>>>>> 9c079e94
+
 
 
 def load_model(
