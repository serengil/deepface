from typing import List
import os
import gdown
import numpy as np
from deepface.commons import package_utils, folder_utils
from deepface.commons.logger import Logger
from deepface.models.FacialRecognition import FacialRecognition

logger = Logger(module="basemodels.Facenet")

# --------------------------------
# dependency configuration

tf_version = package_utils.get_tf_major_version()

if tf_version == 1:
    from keras.models import Model
    from keras.layers import Activation
    from keras.layers import BatchNormalization
    from keras.layers import Concatenate
    from keras.layers import Conv2D
    from keras.layers import Dense
    from keras.layers import Dropout
    from keras.layers import GlobalAveragePooling2D
    from keras.layers import Input
    from keras.layers import Lambda
    from keras.layers import MaxPooling2D
    from keras.layers import add
    from keras import backend as K
else:
    from tensorflow.keras.models import Model
    from tensorflow.keras.layers import Activation
    from tensorflow.keras.layers import BatchNormalization
    from tensorflow.keras.layers import Concatenate
    from tensorflow.keras.layers import Conv2D
    from tensorflow.keras.layers import Dense
    from tensorflow.keras.layers import Dropout
    from tensorflow.keras.layers import GlobalAveragePooling2D
    from tensorflow.keras.layers import Input
    from tensorflow.keras.layers import Lambda
    from tensorflow.keras.layers import MaxPooling2D
    from tensorflow.keras.layers import add
    from tensorflow.keras import backend as K

# --------------------------------

# pylint: disable=too-few-public-methods
class FaceNet128dClient(FacialRecognition):
    """
    FaceNet-128d model class
    """

    def __init__(self):
        self.model = load_facenet128d_model()
        self.model_name = "FaceNet-128d"
        self.input_shape = (160, 160)
        self.output_shape = 128

    def find_embeddings(self, img: np.ndarray) -> List[float]:
        """
        find embeddings with FaceNet-128d model
        Args:
            img (np.ndarray): pre-loaded image in BGR
        Returns
            embeddings (list): multi-dimensional vector
        """
        # model.predict causes memory issue when it is called in a for loop
        # embedding = model.predict(img, verbose=0)[0].tolist()
        return self.model(img, training=False).numpy()[0].tolist()


class FaceNet512dClient(FacialRecognition):
    """
    FaceNet-1512d model class
    """

    def __init__(self):
        self.model = load_facenet512d_model()
        self.model_name = "FaceNet-512d"
        self.input_shape = (160, 160)
        self.output_shape = 512

    def find_embeddings(self, img: np.ndarray) -> List[float]:
        """
        find embeddings with FaceNet-512d model
        Args:
            img (np.ndarray): pre-loaded image in BGR
        Returns
            embeddings (list): multi-dimensional vector
        """
        # model.predict causes memory issue when it is called in a for loop
        # embedding = model.predict(img, verbose=0)[0].tolist()
        return self.model(img, training=False).numpy()[0].tolist()


<<<<<<< HEAD
class InceptionResNetV2:
=======
def scaling(x, scale):
    return x * scale


def InceptionResNetV2(dimension: int = 128) -> Model:
>>>>>>> af73d3df
    """
    InceptionResNetV2 model
    Args:
        dimension (int): number of dimensions in the embedding layer
    Returns:
        model (Model)
    """

<<<<<<< HEAD
    def __new__(cls, dimension: int = 128):
        instance = super(InceptionResNetV2, cls).__new__(cls)
        model = instance._build(dimension)
        return model

    def _build(self, dimension):
        inputs = Input(shape=(160, 160, 3))
        x = self._input_block(inputs)
        for i in range(5):
            x = self._inception_block_a(x, i + 1)
        x = self._reduction_block_a(x)
        for i in range(10):
            x = self._inception_block_b(x, i + 1)
        x = self._reduction_block_b(x)
        for i in range(6):
            x = self._inception_block_c(x, i + 1)
        x = self._output_block(x, dimension)
        model = Model(inputs, x, name="inception_resnet_v2")
        return model

    def _scaling(self, x, scale):
        return x * scale

    def _input_block(self, inputs):
        x = Conv2D(
            filters=32,
            kernel_size=3,
            strides=2,
            padding="valid",
            use_bias=False,
            name="Conv2d_1a_3x3",
        )(inputs)
        x = BatchNormalization(
            axis=3,
            momentum=0.995,
            epsilon=0.001,
            scale=False,
            name="Conv2d_1a_3x3_BatchNorm",
        )(x)
        x = Activation(
            "relu",
            name="Conv2d_1a_3x3_Activation",
        )(x)
        x = Conv2D(
            filters=32,
            kernel_size=3,
            strides=1,
            padding="valid",
            use_bias=False,
            name="Conv2d_2a_3x3",
        )(x)
        x = BatchNormalization(
            axis=3,
            momentum=0.995,
            epsilon=0.001,
            scale=False,
            name="Conv2d_2a_3x3_BatchNorm",
        )(x)
        x = Activation(
            "relu",
            name="Conv2d_2a_3x3_Activation",
        )(x)
        x = Conv2D(
            filters=64,
            kernel_size=3,
            strides=1,
            padding="same",
            use_bias=False,
            name="Conv2d_2b_3x3",
        )(x)
        x = BatchNormalization(
            axis=3,
            momentum=0.995,
            epsilon=0.001,
            scale=False,
            name="Conv2d_2b_3x3_BatchNorm",
        )(x)
        x = Activation(
            "relu",
            name="Conv2d_2b_3x3_Activation",
        )(x)
        x = MaxPooling2D(
            pool_size=3,
            strides=2,
            name="MaxPool_3a_3x3",
        )(x)
        x = Conv2D(
            filters=80,
            kernel_size=1,
            strides=1,
            padding="valid",
            use_bias=False,
            name="Conv2d_3b_1x1",
        )(x)
        x = BatchNormalization(
            axis=3,
            momentum=0.995,
            epsilon=0.001,
            scale=False,
            name="Conv2d_3b_1x1_BatchNorm",
        )(x)
        x = Activation(
            "relu",
            name="Conv2d_3b_1x1_Activation",
        )(x)
        x = Conv2D(
            filters=192,
            kernel_size=3,
            strides=1,
            padding="valid",
            use_bias=False,
            name="Conv2d_4a_3x3",
        )(x)
        x = BatchNormalization(
            axis=3,
            momentum=0.995,
            epsilon=0.001,
            scale=False,
            name="Conv2d_4a_3x3_BatchNorm",
        )(x)
        x = Activation(
            "relu",
            name="Conv2d_4a_3x3_Activation",
        )(x)
        x = Conv2D(
            filters=256,
            kernel_size=3,
            strides=2,
            padding="valid",
            use_bias=False,
            name="Conv2d_4b_3x3",
        )(x)
        x = BatchNormalization(
            axis=3,
            momentum=0.995,
            epsilon=0.001,
            scale=False,
            name="Conv2d_4b_3x3_BatchNorm",
        )(x)
        x = Activation(
            "relu",
            name="Conv2d_4b_3x3_Activation",
        )(x)
        return x

    def _inception_block_a(self, x, i):
        branch_0 = Conv2D(
            filters=32,
            kernel_size=1,
            strides=1,
            padding="same",
            use_bias=False,
            name=f"Block35_{i}_Branch_0_Conv2d_1x1",
        )(x)
        branch_0 = BatchNormalization(
            axis=3,
            momentum=0.995,
            epsilon=0.001,
            scale=False,
            name=f"Block35_{i}_Branch_0_Conv2d_1x1_BatchNorm",
        )(branch_0)
        branch_0 = Activation(
            "relu",
            name=f"Block35_{i}_Branch_0_Conv2d_1x1_Activation",
        )(branch_0)
        branch_1 = Conv2D(
            filters=32,
            kernel_size=1,
            strides=1,
            padding="same",
            use_bias=False,
            name=f"Block35_{i}_Branch_1_Conv2d_0a_1x1",
        )(x)
        branch_1 = BatchNormalization(
            axis=3,
            momentum=0.995,
            epsilon=0.001,
            scale=False,
            name=f"Block35_{i}_Branch_1_Conv2d_0a_1x1_BatchNorm",
        )(branch_1)
        branch_1 = Activation(
            "relu",
            name=f"Block35_{i}_Branch_1_Conv2d_0a_1x1_Activation",
        )(branch_1)
        branch_1 = Conv2D(
            filters=32,
            kernel_size=3,
            strides=1,
            padding="same",
            use_bias=False,
            name=f"Block35_{i}_Branch_1_Conv2d_0b_3x3",
        )(branch_1)
        branch_1 = BatchNormalization(
            axis=3,
            momentum=0.995,
            epsilon=0.001,
            scale=False,
            name=f"Block35_{i}_Branch_1_Conv2d_0b_3x3_BatchNorm",
        )(branch_1)
        branch_1 = Activation(
            "relu",
            name=f"Block35_{i}_Branch_1_Conv2d_0b_3x3_Activation",
        )(branch_1)
        branch_2 = Conv2D(
            filters=32,
            kernel_size=1,
            strides=1,
            padding="same",
            use_bias=False,
            name=f"Block35_{i}_Branch_2_Conv2d_0a_1x1",
        )(x)
        branch_2 = BatchNormalization(
            axis=3,
            momentum=0.995,
            epsilon=0.001,
            scale=False,
            name=f"Block35_{i}_Branch_2_Conv2d_0a_1x1_BatchNorm",
        )(branch_2)
        branch_2 = Activation(
            "relu", name=f"Block35_{i}_Branch_2_Conv2d_0a_1x1_Activation"
        )(branch_2)
        branch_2 = Conv2D(
            filters=32,
            kernel_size=3,
            strides=1,
            padding="same",
            use_bias=False,
            name=f"Block35_{i}_Branch_2_Conv2d_0b_3x3",
        )(branch_2)
        branch_2 = BatchNormalization(
            axis=3,
            momentum=0.995,
            epsilon=0.001,
            scale=False,
            name=f"Block35_{i}_Branch_2_Conv2d_0b_3x3_BatchNorm",
        )(branch_2)
        branch_2 = Activation(
            "relu",
            name=f"Block35_{i}_Branch_2_Conv2d_0b_3x3_Activation",
        )(branch_2)
        branch_2 = Conv2D(
            filters=32,
            kernel_size=3,
            strides=1,
            padding="same",
            use_bias=False,
            name=f"Block35_{i}_Branch_2_Conv2d_0c_3x3",
        )(branch_2)
        branch_2 = BatchNormalization(
            axis=3,
            momentum=0.995,
            epsilon=0.001,
            scale=False,
            name=f"Block35_{i}_Branch_2_Conv2d_0c_3x3_BatchNorm",
        )(branch_2)
        branch_2 = Activation(
            "relu",
            name=f"Block35_{i}_Branch_2_Conv2d_0c_3x3_Activation",
        )(branch_2)
        branches = [branch_0, branch_1, branch_2]
        mixed = Concatenate(
            axis=3,
            name=f"Block35_{i}_Concatenate",
        )(branches)
        up = Conv2D(
            filters=256,
            kernel_size=1,
            strides=1,
            padding="same",
            use_bias=True,
            name=f"Block35_{i}_Conv2d_1x1",
        )(mixed)
        up = Lambda(
            self._scaling, output_shape=K.int_shape(up)[1:], arguments={"scale": 0.17}
        )(up)
        x = add([x, up])
        x = Activation(
            "relu",
            name=f"Block35_{i}_Activation",
        )(x)
        return x

    def _reduction_block_a(self, x):
        branch_0 = Conv2D(
            filters=384,
            kernel_size=3,
            strides=2,
            padding="valid",
            use_bias=False,
            name="Mixed_6a_Branch_0_Conv2d_1a_3x3",
        )(x)
        branch_0 = BatchNormalization(
            axis=3,
            momentum=0.995,
            epsilon=0.001,
            scale=False,
            name="Mixed_6a_Branch_0_Conv2d_1a_3x3_BatchNorm",
        )(branch_0)
        branch_0 = Activation(
            "relu",
            name="Mixed_6a_Branch_0_Conv2d_1a_3x3_Activation",
        )(branch_0)
        branch_1 = Conv2D(
            filters=192,
            kernel_size=1,
            strides=1,
            padding="same",
            use_bias=False,
            name="Mixed_6a_Branch_1_Conv2d_0a_1x1",
        )(x)
        branch_1 = BatchNormalization(
            axis=3,
            momentum=0.995,
            epsilon=0.001,
            scale=False,
            name="Mixed_6a_Branch_1_Conv2d_0a_1x1_BatchNorm",
        )(branch_1)
        branch_1 = Activation(
            "relu",
            name="Mixed_6a_Branch_1_Conv2d_0a_1x1_Activation",
        )(branch_1)
        branch_1 = Conv2D(
            filters=192,
            kernel_size=3,
            strides=1,
            padding="same",
            use_bias=False,
            name="Mixed_6a_Branch_1_Conv2d_0b_3x3",
        )(branch_1)
        branch_1 = BatchNormalization(
            axis=3,
            momentum=0.995,
            epsilon=0.001,
            scale=False,
            name="Mixed_6a_Branch_1_Conv2d_0b_3x3_BatchNorm",
        )(branch_1)
        branch_1 = Activation(
            "relu",
            name="Mixed_6a_Branch_1_Conv2d_0b_3x3_Activation",
        )(branch_1)
        branch_1 = Conv2D(
            filters=256,
            kernel_size=3,
            strides=2,
            padding="valid",
            use_bias=False,
            name="Mixed_6a_Branch_1_Conv2d_1a_3x3",
        )(branch_1)
        branch_1 = BatchNormalization(
            axis=3,
            momentum=0.995,
            epsilon=0.001,
            scale=False,
            name="Mixed_6a_Branch_1_Conv2d_1a_3x3_BatchNorm",
        )(branch_1)
        branch_1 = Activation(
            "relu",
            name="Mixed_6a_Branch_1_Conv2d_1a_3x3_Activation",
        )(branch_1)
        branch_pool = MaxPooling2D(
            pool_size=3,
            strides=2,
            padding="valid",
            name="Mixed_6a_Branch_2_MaxPool_1a_3x3",
        )(x)
        branches = [branch_0, branch_1, branch_pool]
        x = Concatenate(
            axis=3,
            name="Mixed_6a",
        )(branches)
        return x

    def _inception_block_b(self, x, i):
        branch_0 = Conv2D(
            filters=128,
            kernel_size=1,
            strides=1,
            padding="same",
            use_bias=False,
            name=f"Block17_{i}_Branch_0_Conv2d_1x1",
        )(x)
        branch_0 = BatchNormalization(
            axis=3,
            momentum=0.995,
            epsilon=0.001,
            scale=False,
            name=f"Block17_{i}_Branch_0_Conv2d_1x1_BatchNorm",
        )(branch_0)
        branch_0 = Activation(
            "relu",
            name=f"Block17_{i}_Branch_0_Conv2d_1x1_Activation",
        )(branch_0)
        branch_1 = Conv2D(
            filters=128,
            kernel_size=1,
            strides=1,
            padding="same",
            use_bias=False,
            name=f"Block17_{i}_Branch_1_Conv2d_0a_1x1",
        )(x)
        branch_1 = BatchNormalization(
            axis=3,
            momentum=0.995,
            epsilon=0.001,
            scale=False,
            name=f"Block17_{i}_Branch_1_Conv2d_0a_1x1_BatchNorm",
        )(branch_1)
        branch_1 = Activation(
            "relu",
            name=f"Block17_{i}_Branch_1_Conv2d_0a_1x1_Activation",
        )(branch_1)
        branch_1 = Conv2D(
            filters=128,
            kernel_size=[1, 7],
            strides=1,
            padding="same",
            use_bias=False,
            name=f"Block17_{i}_Branch_1_Conv2d_0b_1x7",
        )(branch_1)
        branch_1 = BatchNormalization(
            axis=3,
            momentum=0.995,
            epsilon=0.001,
            scale=False,
            name=f"Block17_{i}_Branch_1_Conv2d_0b_1x7_BatchNorm",
        )(branch_1)
        branch_1 = Activation(
            "relu",
            name=f"Block17_{i}_Branch_1_Conv2d_0b_1x7_Activation",
        )(branch_1)
        branch_1 = Conv2D(
            filters=128,
            kernel_size=[7, 1],
            strides=1,
            padding="same",
            use_bias=False,
            name=f"Block17_{i}_Branch_1_Conv2d_0c_7x1",
        )(branch_1)
        branch_1 = BatchNormalization(
            axis=3,
            momentum=0.995,
            epsilon=0.001,
            scale=False,
            name=f"Block17_{i}_Branch_1_Conv2d_0c_7x1_BatchNorm",
        )(branch_1)
        branch_1 = Activation(
            "relu",
            name=f"Block17_{i}_Branch_1_Conv2d_0c_7x1_Activation",
        )(branch_1)
        branches = [branch_0, branch_1]
        mixed = Concatenate(
            axis=3,
            name=f"Block17_{i}_Concatenate",
        )(branches)
        up = Conv2D(
            filters=896,
            kernel_size=1,
            strides=1,
            padding="same",
            use_bias=True,
            name=f"Block17_{i}_Conv2d_1x1",
        )(mixed)
        up = Lambda(
            self._scaling, output_shape=K.int_shape(up)[1:], arguments={"scale": 0.1}
        )(up)
        x = add([x, up])
        x = Activation(
            "relu",
            name=f"Block17_{i}_Activation",
        )(x)
        return x

    def _reduction_block_b(self, x):
        branch_0 = Conv2D(
            filters=256,
            kernel_size=1,
            strides=1,
            padding="same",
            use_bias=False,
            name="Mixed_7a_Branch_0_Conv2d_0a_1x1",
        )(x)
        branch_0 = BatchNormalization(
            axis=3,
            momentum=0.995,
            epsilon=0.001,
            scale=False,
            name="Mixed_7a_Branch_0_Conv2d_0a_1x1_BatchNorm",
        )(branch_0)
        branch_0 = Activation(
            "relu",
            name="Mixed_7a_Branch_0_Conv2d_0a_1x1_Activation",
        )(branch_0)
        branch_0 = Conv2D(
            filters=384,
            kernel_size=3,
            strides=2,
            padding="valid",
            use_bias=False,
            name="Mixed_7a_Branch_0_Conv2d_1a_3x3",
        )(branch_0)
        branch_0 = BatchNormalization(
            axis=3,
            momentum=0.995,
            epsilon=0.001,
            scale=False,
            name="Mixed_7a_Branch_0_Conv2d_1a_3x3_BatchNorm",
        )(branch_0)
        branch_0 = Activation(
            "relu",
            name="Mixed_7a_Branch_0_Conv2d_1a_3x3_Activation",
        )(branch_0)
        branch_1 = Conv2D(
            filters=256,
            kernel_size=1,
            strides=1,
            padding="same",
            use_bias=False,
            name="Mixed_7a_Branch_1_Conv2d_0a_1x1",
        )(x)
        branch_1 = BatchNormalization(
            axis=3,
            momentum=0.995,
            epsilon=0.001,
            scale=False,
            name="Mixed_7a_Branch_1_Conv2d_0a_1x1_BatchNorm",
        )(branch_1)
        branch_1 = Activation(
            "relu",
            name="Mixed_7a_Branch_1_Conv2d_0a_1x1_Activation",
        )(branch_1)
        branch_1 = Conv2D(
            filters=256,
            kernel_size=3,
            strides=2,
            padding="valid",
            use_bias=False,
            name="Mixed_7a_Branch_1_Conv2d_1a_3x3",
        )(branch_1)
        branch_1 = BatchNormalization(
            axis=3,
            momentum=0.995,
            epsilon=0.001,
            scale=False,
            name="Mixed_7a_Branch_1_Conv2d_1a_3x3_BatchNorm",
        )(branch_1)
        branch_1 = Activation(
            "relu",
            name="Mixed_7a_Branch_1_Conv2d_1a_3x3_Activation",
        )(branch_1)
        branch_2 = Conv2D(
            filters=256,
            kernel_size=1,
            strides=1,
            padding="same",
            use_bias=False,
            name="Mixed_7a_Branch_2_Conv2d_0a_1x1",
        )(x)
        branch_2 = BatchNormalization(
            axis=3,
            momentum=0.995,
            epsilon=0.001,
            scale=False,
            name="Mixed_7a_Branch_2_Conv2d_0a_1x1_BatchNorm",
        )(branch_2)
        branch_2 = Activation(
            "relu",
            name="Mixed_7a_Branch_2_Conv2d_0a_1x1_Activation",
        )(branch_2)
        branch_2 = Conv2D(
            filters=256,
            kernel_size=3,
            strides=1,
            padding="same",
            use_bias=False,
            name="Mixed_7a_Branch_2_Conv2d_0b_3x3",
        )(branch_2)
        branch_2 = BatchNormalization(
            axis=3,
            momentum=0.995,
            epsilon=0.001,
            scale=False,
            name="Mixed_7a_Branch_2_Conv2d_0b_3x3_BatchNorm",
        )(branch_2)
        branch_2 = Activation(
            "relu",
            name="Mixed_7a_Branch_2_Conv2d_0b_3x3_Activation",
        )(branch_2)
        branch_2 = Conv2D(
            filters=256,
            kernel_size=3,
            strides=2,
            padding="valid",
            use_bias=False,
            name="Mixed_7a_Branch_2_Conv2d_1a_3x3",
        )(branch_2)
        branch_2 = BatchNormalization(
            axis=3,
            momentum=0.995,
            epsilon=0.001,
            scale=False,
            name="Mixed_7a_Branch_2_Conv2d_1a_3x3_BatchNorm",
        )(branch_2)
        branch_2 = Activation(
            "relu",
            name="Mixed_7a_Branch_2_Conv2d_1a_3x3_Activation",
        )(branch_2)
        branch_pool = MaxPooling2D(
            pool_size=3,
            strides=2,
            padding="valid",
            name="Mixed_7a_Branch_3_MaxPool_1a_3x3",
        )(x)
        branches = [branch_0, branch_1, branch_2, branch_pool]
        x = Concatenate(
            axis=3,
            name="Mixed_7a",
        )(branches)
        return x

    def _inception_block_c(self, x, i):
        branch_0 = Conv2D(
            filters=192,
            kernel_size=1,
            strides=1,
            padding="same",
            use_bias=False,
            name=f"Block8_{i}_Branch_0_Conv2d_1x1",
        )(x)
        branch_0 = BatchNormalization(
            axis=3,
            momentum=0.995,
            epsilon=0.001,
            scale=False,
            name=f"Block8_{i}_Branch_0_Conv2d_1x1_BatchNorm",
        )(branch_0)
        branch_0 = Activation(
            "relu",
            name=f"Block8_{i}_Branch_0_Conv2d_1x1_Activation",
        )(branch_0)
        branch_1 = Conv2D(
            filters=192,
            kernel_size=1,
            strides=1,
            padding="same",
            use_bias=False,
            name=f"Block8_{i}_Branch_1_Conv2d_0a_1x1",
        )(x)
        branch_1 = BatchNormalization(
            axis=3,
            momentum=0.995,
            epsilon=0.001,
            scale=False,
            name=f"Block8_{i}_Branch_1_Conv2d_0a_1x1_BatchNorm",
        )(branch_1)
        branch_1 = Activation(
            "relu",
            name=f"Block8_{i}_Branch_1_Conv2d_0a_1x1_Activation",
        )(branch_1)
        branch_1 = Conv2D(
            filters=192,
            kernel_size=[1, 3],
            strides=1,
            padding="same",
            use_bias=False,
            name=f"Block8_{i}_Branch_1_Conv2d_0b_1x3",
        )(branch_1)
        branch_1 = BatchNormalization(
            axis=3,
            momentum=0.995,
            epsilon=0.001,
            scale=False,
            name=f"Block8_{i}_Branch_1_Conv2d_0b_1x3_BatchNorm",
        )(branch_1)
        branch_1 = Activation(
            "relu",
            name=f"Block8_{i}_Branch_1_Conv2d_0b_1x3_Activation",
        )(branch_1)
        branch_1 = Conv2D(
            filters=192,
            kernel_size=[3, 1],
            strides=1,
            padding="same",
            use_bias=False,
            name=f"Block8_{i}_Branch_1_Conv2d_0c_3x1",
        )(branch_1)
        branch_1 = BatchNormalization(
            axis=3,
            momentum=0.995,
            epsilon=0.001,
            scale=False,
            name=f"Block8_{i}_Branch_1_Conv2d_0c_3x1_BatchNorm",
        )(branch_1)
        branch_1 = Activation(
            "relu",
            name=f"Block8_{i}_Branch_1_Conv2d_0c_3x1_Activation",
        )(branch_1)
        branches = [branch_0, branch_1]
        mixed = Concatenate(
            axis=3,
            name=f"Block8_{i}_Concatenate",
        )(branches)
        up = Conv2D(
            filters=1792,
            kernel_size=1,
            strides=1,
            padding="same",
            use_bias=True,
            name=f"Block8_{i}_Conv2d_1x1",
        )(mixed)
        up = Lambda(
            self._scaling, output_shape=K.int_shape(up)[1:], arguments={"scale": 0.2}
        )(up)
        x = add([x, up])
        x = Activation(
            "relu",
            name=f"Block8_{i}_Activation",
        )(x)
        return x

    def _output_block(self, x, dimension):
        x = GlobalAveragePooling2D(
            name="AvgPool",
        )(x)
        x = Dropout(
            1.0 - 0.8,
            name="Dropout",
        )(x)
        x = Dense(
            dimension,
            use_bias=False,
            name="Bottleneck",
        )(x)
        x = BatchNormalization(
            momentum=0.995,
            epsilon=0.001,
            scale=False,
            name="Bottleneck_BatchNorm",
        )(x)
        return x
=======
    inputs = Input(shape=(160, 160, 3))
    x = Conv2D(32, 3, strides=2, padding="valid", use_bias=False, name="Conv2d_1a_3x3")(inputs)
    x = BatchNormalization(
        axis=3, momentum=0.995, epsilon=0.001, scale=False, name="Conv2d_1a_3x3_BatchNorm"
    )(x)
    x = Activation("relu", name="Conv2d_1a_3x3_Activation")(x)
    x = Conv2D(32, 3, strides=1, padding="valid", use_bias=False, name="Conv2d_2a_3x3")(x)
    x = BatchNormalization(
        axis=3, momentum=0.995, epsilon=0.001, scale=False, name="Conv2d_2a_3x3_BatchNorm"
    )(x)
    x = Activation("relu", name="Conv2d_2a_3x3_Activation")(x)
    x = Conv2D(64, 3, strides=1, padding="same", use_bias=False, name="Conv2d_2b_3x3")(x)
    x = BatchNormalization(
        axis=3, momentum=0.995, epsilon=0.001, scale=False, name="Conv2d_2b_3x3_BatchNorm"
    )(x)
    x = Activation("relu", name="Conv2d_2b_3x3_Activation")(x)
    x = MaxPooling2D(3, strides=2, name="MaxPool_3a_3x3")(x)
    x = Conv2D(80, 1, strides=1, padding="valid", use_bias=False, name="Conv2d_3b_1x1")(x)
    x = BatchNormalization(
        axis=3, momentum=0.995, epsilon=0.001, scale=False, name="Conv2d_3b_1x1_BatchNorm"
    )(x)
    x = Activation("relu", name="Conv2d_3b_1x1_Activation")(x)
    x = Conv2D(192, 3, strides=1, padding="valid", use_bias=False, name="Conv2d_4a_3x3")(x)
    x = BatchNormalization(
        axis=3, momentum=0.995, epsilon=0.001, scale=False, name="Conv2d_4a_3x3_BatchNorm"
    )(x)
    x = Activation("relu", name="Conv2d_4a_3x3_Activation")(x)
    x = Conv2D(256, 3, strides=2, padding="valid", use_bias=False, name="Conv2d_4b_3x3")(x)
    x = BatchNormalization(
        axis=3, momentum=0.995, epsilon=0.001, scale=False, name="Conv2d_4b_3x3_BatchNorm"
    )(x)
    x = Activation("relu", name="Conv2d_4b_3x3_Activation")(x)

    # 5x Block35 (Inception-ResNet-A block):
    branch_0 = Conv2D(
        32, 1, strides=1, padding="same", use_bias=False, name="Block35_1_Branch_0_Conv2d_1x1"
    )(x)
    branch_0 = BatchNormalization(
        axis=3,
        momentum=0.995,
        epsilon=0.001,
        scale=False,
        name="Block35_1_Branch_0_Conv2d_1x1_BatchNorm",
    )(branch_0)
    branch_0 = Activation("relu", name="Block35_1_Branch_0_Conv2d_1x1_Activation")(branch_0)
    branch_1 = Conv2D(
        32, 1, strides=1, padding="same", use_bias=False, name="Block35_1_Branch_1_Conv2d_0a_1x1"
    )(x)
    branch_1 = BatchNormalization(
        axis=3,
        momentum=0.995,
        epsilon=0.001,
        scale=False,
        name="Block35_1_Branch_1_Conv2d_0a_1x1_BatchNorm",
    )(branch_1)
    branch_1 = Activation("relu", name="Block35_1_Branch_1_Conv2d_0a_1x1_Activation")(branch_1)
    branch_1 = Conv2D(
        32, 3, strides=1, padding="same", use_bias=False, name="Block35_1_Branch_1_Conv2d_0b_3x3"
    )(branch_1)
    branch_1 = BatchNormalization(
        axis=3,
        momentum=0.995,
        epsilon=0.001,
        scale=False,
        name="Block35_1_Branch_1_Conv2d_0b_3x3_BatchNorm",
    )(branch_1)
    branch_1 = Activation("relu", name="Block35_1_Branch_1_Conv2d_0b_3x3_Activation")(branch_1)
    branch_2 = Conv2D(
        32, 1, strides=1, padding="same", use_bias=False, name="Block35_1_Branch_2_Conv2d_0a_1x1"
    )(x)
    branch_2 = BatchNormalization(
        axis=3,
        momentum=0.995,
        epsilon=0.001,
        scale=False,
        name="Block35_1_Branch_2_Conv2d_0a_1x1_BatchNorm",
    )(branch_2)
    branch_2 = Activation("relu", name="Block35_1_Branch_2_Conv2d_0a_1x1_Activation")(branch_2)
    branch_2 = Conv2D(
        32, 3, strides=1, padding="same", use_bias=False, name="Block35_1_Branch_2_Conv2d_0b_3x3"
    )(branch_2)
    branch_2 = BatchNormalization(
        axis=3,
        momentum=0.995,
        epsilon=0.001,
        scale=False,
        name="Block35_1_Branch_2_Conv2d_0b_3x3_BatchNorm",
    )(branch_2)
    branch_2 = Activation("relu", name="Block35_1_Branch_2_Conv2d_0b_3x3_Activation")(branch_2)
    branch_2 = Conv2D(
        32, 3, strides=1, padding="same", use_bias=False, name="Block35_1_Branch_2_Conv2d_0c_3x3"
    )(branch_2)
    branch_2 = BatchNormalization(
        axis=3,
        momentum=0.995,
        epsilon=0.001,
        scale=False,
        name="Block35_1_Branch_2_Conv2d_0c_3x3_BatchNorm",
    )(branch_2)
    branch_2 = Activation("relu", name="Block35_1_Branch_2_Conv2d_0c_3x3_Activation")(branch_2)
    branches = [branch_0, branch_1, branch_2]
    mixed = Concatenate(axis=3, name="Block35_1_Concatenate")(branches)
    up = Conv2D(256, 1, strides=1, padding="same", use_bias=True, name="Block35_1_Conv2d_1x1")(
        mixed
    )
    up = Lambda(scaling, output_shape=K.int_shape(up)[1:], arguments={"scale": 0.17})(up)
    x = add([x, up])
    x = Activation("relu", name="Block35_1_Activation")(x)

    branch_0 = Conv2D(
        32, 1, strides=1, padding="same", use_bias=False, name="Block35_2_Branch_0_Conv2d_1x1"
    )(x)
    branch_0 = BatchNormalization(
        axis=3,
        momentum=0.995,
        epsilon=0.001,
        scale=False,
        name="Block35_2_Branch_0_Conv2d_1x1_BatchNorm",
    )(branch_0)
    branch_0 = Activation("relu", name="Block35_2_Branch_0_Conv2d_1x1_Activation")(branch_0)
    branch_1 = Conv2D(
        32, 1, strides=1, padding="same", use_bias=False, name="Block35_2_Branch_1_Conv2d_0a_1x1"
    )(x)
    branch_1 = BatchNormalization(
        axis=3,
        momentum=0.995,
        epsilon=0.001,
        scale=False,
        name="Block35_2_Branch_1_Conv2d_0a_1x1_BatchNorm",
    )(branch_1)
    branch_1 = Activation("relu", name="Block35_2_Branch_1_Conv2d_0a_1x1_Activation")(branch_1)
    branch_1 = Conv2D(
        32, 3, strides=1, padding="same", use_bias=False, name="Block35_2_Branch_1_Conv2d_0b_3x3"
    )(branch_1)
    branch_1 = BatchNormalization(
        axis=3,
        momentum=0.995,
        epsilon=0.001,
        scale=False,
        name="Block35_2_Branch_1_Conv2d_0b_3x3_BatchNorm",
    )(branch_1)
    branch_1 = Activation("relu", name="Block35_2_Branch_1_Conv2d_0b_3x3_Activation")(branch_1)
    branch_2 = Conv2D(
        32, 1, strides=1, padding="same", use_bias=False, name="Block35_2_Branch_2_Conv2d_0a_1x1"
    )(x)
    branch_2 = BatchNormalization(
        axis=3,
        momentum=0.995,
        epsilon=0.001,
        scale=False,
        name="Block35_2_Branch_2_Conv2d_0a_1x1_BatchNorm",
    )(branch_2)
    branch_2 = Activation("relu", name="Block35_2_Branch_2_Conv2d_0a_1x1_Activation")(branch_2)
    branch_2 = Conv2D(
        32, 3, strides=1, padding="same", use_bias=False, name="Block35_2_Branch_2_Conv2d_0b_3x3"
    )(branch_2)
    branch_2 = BatchNormalization(
        axis=3,
        momentum=0.995,
        epsilon=0.001,
        scale=False,
        name="Block35_2_Branch_2_Conv2d_0b_3x3_BatchNorm",
    )(branch_2)
    branch_2 = Activation("relu", name="Block35_2_Branch_2_Conv2d_0b_3x3_Activation")(branch_2)
    branch_2 = Conv2D(
        32, 3, strides=1, padding="same", use_bias=False, name="Block35_2_Branch_2_Conv2d_0c_3x3"
    )(branch_2)
    branch_2 = BatchNormalization(
        axis=3,
        momentum=0.995,
        epsilon=0.001,
        scale=False,
        name="Block35_2_Branch_2_Conv2d_0c_3x3_BatchNorm",
    )(branch_2)
    branch_2 = Activation("relu", name="Block35_2_Branch_2_Conv2d_0c_3x3_Activation")(branch_2)
    branches = [branch_0, branch_1, branch_2]
    mixed = Concatenate(axis=3, name="Block35_2_Concatenate")(branches)
    up = Conv2D(256, 1, strides=1, padding="same", use_bias=True, name="Block35_2_Conv2d_1x1")(
        mixed
    )
    up = Lambda(scaling, output_shape=K.int_shape(up)[1:], arguments={"scale": 0.17})(up)
    x = add([x, up])
    x = Activation("relu", name="Block35_2_Activation")(x)

    branch_0 = Conv2D(
        32, 1, strides=1, padding="same", use_bias=False, name="Block35_3_Branch_0_Conv2d_1x1"
    )(x)
    branch_0 = BatchNormalization(
        axis=3,
        momentum=0.995,
        epsilon=0.001,
        scale=False,
        name="Block35_3_Branch_0_Conv2d_1x1_BatchNorm",
    )(branch_0)
    branch_0 = Activation("relu", name="Block35_3_Branch_0_Conv2d_1x1_Activation")(branch_0)
    branch_1 = Conv2D(
        32, 1, strides=1, padding="same", use_bias=False, name="Block35_3_Branch_1_Conv2d_0a_1x1"
    )(x)
    branch_1 = BatchNormalization(
        axis=3,
        momentum=0.995,
        epsilon=0.001,
        scale=False,
        name="Block35_3_Branch_1_Conv2d_0a_1x1_BatchNorm",
    )(branch_1)
    branch_1 = Activation("relu", name="Block35_3_Branch_1_Conv2d_0a_1x1_Activation")(branch_1)
    branch_1 = Conv2D(
        32, 3, strides=1, padding="same", use_bias=False, name="Block35_3_Branch_1_Conv2d_0b_3x3"
    )(branch_1)
    branch_1 = BatchNormalization(
        axis=3,
        momentum=0.995,
        epsilon=0.001,
        scale=False,
        name="Block35_3_Branch_1_Conv2d_0b_3x3_BatchNorm",
    )(branch_1)
    branch_1 = Activation("relu", name="Block35_3_Branch_1_Conv2d_0b_3x3_Activation")(branch_1)
    branch_2 = Conv2D(
        32, 1, strides=1, padding="same", use_bias=False, name="Block35_3_Branch_2_Conv2d_0a_1x1"
    )(x)
    branch_2 = BatchNormalization(
        axis=3,
        momentum=0.995,
        epsilon=0.001,
        scale=False,
        name="Block35_3_Branch_2_Conv2d_0a_1x1_BatchNorm",
    )(branch_2)
    branch_2 = Activation("relu", name="Block35_3_Branch_2_Conv2d_0a_1x1_Activation")(branch_2)
    branch_2 = Conv2D(
        32, 3, strides=1, padding="same", use_bias=False, name="Block35_3_Branch_2_Conv2d_0b_3x3"
    )(branch_2)
    branch_2 = BatchNormalization(
        axis=3,
        momentum=0.995,
        epsilon=0.001,
        scale=False,
        name="Block35_3_Branch_2_Conv2d_0b_3x3_BatchNorm",
    )(branch_2)
    branch_2 = Activation("relu", name="Block35_3_Branch_2_Conv2d_0b_3x3_Activation")(branch_2)
    branch_2 = Conv2D(
        32, 3, strides=1, padding="same", use_bias=False, name="Block35_3_Branch_2_Conv2d_0c_3x3"
    )(branch_2)
    branch_2 = BatchNormalization(
        axis=3,
        momentum=0.995,
        epsilon=0.001,
        scale=False,
        name="Block35_3_Branch_2_Conv2d_0c_3x3_BatchNorm",
    )(branch_2)
    branch_2 = Activation("relu", name="Block35_3_Branch_2_Conv2d_0c_3x3_Activation")(branch_2)
    branches = [branch_0, branch_1, branch_2]
    mixed = Concatenate(axis=3, name="Block35_3_Concatenate")(branches)
    up = Conv2D(256, 1, strides=1, padding="same", use_bias=True, name="Block35_3_Conv2d_1x1")(
        mixed
    )
    up = Lambda(scaling, output_shape=K.int_shape(up)[1:], arguments={"scale": 0.17})(up)
    x = add([x, up])
    x = Activation("relu", name="Block35_3_Activation")(x)

    branch_0 = Conv2D(
        32, 1, strides=1, padding="same", use_bias=False, name="Block35_4_Branch_0_Conv2d_1x1"
    )(x)
    branch_0 = BatchNormalization(
        axis=3,
        momentum=0.995,
        epsilon=0.001,
        scale=False,
        name="Block35_4_Branch_0_Conv2d_1x1_BatchNorm",
    )(branch_0)
    branch_0 = Activation("relu", name="Block35_4_Branch_0_Conv2d_1x1_Activation")(branch_0)
    branch_1 = Conv2D(
        32, 1, strides=1, padding="same", use_bias=False, name="Block35_4_Branch_1_Conv2d_0a_1x1"
    )(x)
    branch_1 = BatchNormalization(
        axis=3,
        momentum=0.995,
        epsilon=0.001,
        scale=False,
        name="Block35_4_Branch_1_Conv2d_0a_1x1_BatchNorm",
    )(branch_1)
    branch_1 = Activation("relu", name="Block35_4_Branch_1_Conv2d_0a_1x1_Activation")(branch_1)
    branch_1 = Conv2D(
        32, 3, strides=1, padding="same", use_bias=False, name="Block35_4_Branch_1_Conv2d_0b_3x3"
    )(branch_1)
    branch_1 = BatchNormalization(
        axis=3,
        momentum=0.995,
        epsilon=0.001,
        scale=False,
        name="Block35_4_Branch_1_Conv2d_0b_3x3_BatchNorm",
    )(branch_1)
    branch_1 = Activation("relu", name="Block35_4_Branch_1_Conv2d_0b_3x3_Activation")(branch_1)
    branch_2 = Conv2D(
        32, 1, strides=1, padding="same", use_bias=False, name="Block35_4_Branch_2_Conv2d_0a_1x1"
    )(x)
    branch_2 = BatchNormalization(
        axis=3,
        momentum=0.995,
        epsilon=0.001,
        scale=False,
        name="Block35_4_Branch_2_Conv2d_0a_1x1_BatchNorm",
    )(branch_2)
    branch_2 = Activation("relu", name="Block35_4_Branch_2_Conv2d_0a_1x1_Activation")(branch_2)
    branch_2 = Conv2D(
        32, 3, strides=1, padding="same", use_bias=False, name="Block35_4_Branch_2_Conv2d_0b_3x3"
    )(branch_2)
    branch_2 = BatchNormalization(
        axis=3,
        momentum=0.995,
        epsilon=0.001,
        scale=False,
        name="Block35_4_Branch_2_Conv2d_0b_3x3_BatchNorm",
    )(branch_2)
    branch_2 = Activation("relu", name="Block35_4_Branch_2_Conv2d_0b_3x3_Activation")(branch_2)
    branch_2 = Conv2D(
        32, 3, strides=1, padding="same", use_bias=False, name="Block35_4_Branch_2_Conv2d_0c_3x3"
    )(branch_2)
    branch_2 = BatchNormalization(
        axis=3,
        momentum=0.995,
        epsilon=0.001,
        scale=False,
        name="Block35_4_Branch_2_Conv2d_0c_3x3_BatchNorm",
    )(branch_2)
    branch_2 = Activation("relu", name="Block35_4_Branch_2_Conv2d_0c_3x3_Activation")(branch_2)
    branches = [branch_0, branch_1, branch_2]
    mixed = Concatenate(axis=3, name="Block35_4_Concatenate")(branches)
    up = Conv2D(256, 1, strides=1, padding="same", use_bias=True, name="Block35_4_Conv2d_1x1")(
        mixed
    )
    up = Lambda(scaling, output_shape=K.int_shape(up)[1:], arguments={"scale": 0.17})(up)
    x = add([x, up])
    x = Activation("relu", name="Block35_4_Activation")(x)

    branch_0 = Conv2D(
        32, 1, strides=1, padding="same", use_bias=False, name="Block35_5_Branch_0_Conv2d_1x1"
    )(x)
    branch_0 = BatchNormalization(
        axis=3,
        momentum=0.995,
        epsilon=0.001,
        scale=False,
        name="Block35_5_Branch_0_Conv2d_1x1_BatchNorm",
    )(branch_0)
    branch_0 = Activation("relu", name="Block35_5_Branch_0_Conv2d_1x1_Activation")(branch_0)
    branch_1 = Conv2D(
        32, 1, strides=1, padding="same", use_bias=False, name="Block35_5_Branch_1_Conv2d_0a_1x1"
    )(x)
    branch_1 = BatchNormalization(
        axis=3,
        momentum=0.995,
        epsilon=0.001,
        scale=False,
        name="Block35_5_Branch_1_Conv2d_0a_1x1_BatchNorm",
    )(branch_1)
    branch_1 = Activation("relu", name="Block35_5_Branch_1_Conv2d_0a_1x1_Activation")(branch_1)
    branch_1 = Conv2D(
        32, 3, strides=1, padding="same", use_bias=False, name="Block35_5_Branch_1_Conv2d_0b_3x3"
    )(branch_1)
    branch_1 = BatchNormalization(
        axis=3,
        momentum=0.995,
        epsilon=0.001,
        scale=False,
        name="Block35_5_Branch_1_Conv2d_0b_3x3_BatchNorm",
    )(branch_1)
    branch_1 = Activation("relu", name="Block35_5_Branch_1_Conv2d_0b_3x3_Activation")(branch_1)
    branch_2 = Conv2D(
        32, 1, strides=1, padding="same", use_bias=False, name="Block35_5_Branch_2_Conv2d_0a_1x1"
    )(x)
    branch_2 = BatchNormalization(
        axis=3,
        momentum=0.995,
        epsilon=0.001,
        scale=False,
        name="Block35_5_Branch_2_Conv2d_0a_1x1_BatchNorm",
    )(branch_2)
    branch_2 = Activation("relu", name="Block35_5_Branch_2_Conv2d_0a_1x1_Activation")(branch_2)
    branch_2 = Conv2D(
        32, 3, strides=1, padding="same", use_bias=False, name="Block35_5_Branch_2_Conv2d_0b_3x3"
    )(branch_2)
    branch_2 = BatchNormalization(
        axis=3,
        momentum=0.995,
        epsilon=0.001,
        scale=False,
        name="Block35_5_Branch_2_Conv2d_0b_3x3_BatchNorm",
    )(branch_2)
    branch_2 = Activation("relu", name="Block35_5_Branch_2_Conv2d_0b_3x3_Activation")(branch_2)
    branch_2 = Conv2D(
        32, 3, strides=1, padding="same", use_bias=False, name="Block35_5_Branch_2_Conv2d_0c_3x3"
    )(branch_2)
    branch_2 = BatchNormalization(
        axis=3,
        momentum=0.995,
        epsilon=0.001,
        scale=False,
        name="Block35_5_Branch_2_Conv2d_0c_3x3_BatchNorm",
    )(branch_2)
    branch_2 = Activation("relu", name="Block35_5_Branch_2_Conv2d_0c_3x3_Activation")(branch_2)
    branches = [branch_0, branch_1, branch_2]
    mixed = Concatenate(axis=3, name="Block35_5_Concatenate")(branches)
    up = Conv2D(256, 1, strides=1, padding="same", use_bias=True, name="Block35_5_Conv2d_1x1")(
        mixed
    )
    up = Lambda(scaling, output_shape=K.int_shape(up)[1:], arguments={"scale": 0.17})(up)
    x = add([x, up])
    x = Activation("relu", name="Block35_5_Activation")(x)

    # Mixed 6a (Reduction-A block):
    branch_0 = Conv2D(
        384, 3, strides=2, padding="valid", use_bias=False, name="Mixed_6a_Branch_0_Conv2d_1a_3x3"
    )(x)
    branch_0 = BatchNormalization(
        axis=3,
        momentum=0.995,
        epsilon=0.001,
        scale=False,
        name="Mixed_6a_Branch_0_Conv2d_1a_3x3_BatchNorm",
    )(branch_0)
    branch_0 = Activation("relu", name="Mixed_6a_Branch_0_Conv2d_1a_3x3_Activation")(branch_0)
    branch_1 = Conv2D(
        192, 1, strides=1, padding="same", use_bias=False, name="Mixed_6a_Branch_1_Conv2d_0a_1x1"
    )(x)
    branch_1 = BatchNormalization(
        axis=3,
        momentum=0.995,
        epsilon=0.001,
        scale=False,
        name="Mixed_6a_Branch_1_Conv2d_0a_1x1_BatchNorm",
    )(branch_1)
    branch_1 = Activation("relu", name="Mixed_6a_Branch_1_Conv2d_0a_1x1_Activation")(branch_1)
    branch_1 = Conv2D(
        192, 3, strides=1, padding="same", use_bias=False, name="Mixed_6a_Branch_1_Conv2d_0b_3x3"
    )(branch_1)
    branch_1 = BatchNormalization(
        axis=3,
        momentum=0.995,
        epsilon=0.001,
        scale=False,
        name="Mixed_6a_Branch_1_Conv2d_0b_3x3_BatchNorm",
    )(branch_1)
    branch_1 = Activation("relu", name="Mixed_6a_Branch_1_Conv2d_0b_3x3_Activation")(branch_1)
    branch_1 = Conv2D(
        256, 3, strides=2, padding="valid", use_bias=False, name="Mixed_6a_Branch_1_Conv2d_1a_3x3"
    )(branch_1)
    branch_1 = BatchNormalization(
        axis=3,
        momentum=0.995,
        epsilon=0.001,
        scale=False,
        name="Mixed_6a_Branch_1_Conv2d_1a_3x3_BatchNorm",
    )(branch_1)
    branch_1 = Activation("relu", name="Mixed_6a_Branch_1_Conv2d_1a_3x3_Activation")(branch_1)
    branch_pool = MaxPooling2D(
        3, strides=2, padding="valid", name="Mixed_6a_Branch_2_MaxPool_1a_3x3"
    )(x)
    branches = [branch_0, branch_1, branch_pool]
    x = Concatenate(axis=3, name="Mixed_6a")(branches)

    # 10x Block17 (Inception-ResNet-B block):
    branch_0 = Conv2D(
        128, 1, strides=1, padding="same", use_bias=False, name="Block17_1_Branch_0_Conv2d_1x1"
    )(x)
    branch_0 = BatchNormalization(
        axis=3,
        momentum=0.995,
        epsilon=0.001,
        scale=False,
        name="Block17_1_Branch_0_Conv2d_1x1_BatchNorm",
    )(branch_0)
    branch_0 = Activation("relu", name="Block17_1_Branch_0_Conv2d_1x1_Activation")(branch_0)
    branch_1 = Conv2D(
        128, 1, strides=1, padding="same", use_bias=False, name="Block17_1_Branch_1_Conv2d_0a_1x1"
    )(x)
    branch_1 = BatchNormalization(
        axis=3,
        momentum=0.995,
        epsilon=0.001,
        scale=False,
        name="Block17_1_Branch_1_Conv2d_0a_1x1_BatchNorm",
    )(branch_1)
    branch_1 = Activation("relu", name="Block17_1_Branch_1_Conv2d_0a_1x1_Activation")(branch_1)
    branch_1 = Conv2D(
        128,
        [1, 7],
        strides=1,
        padding="same",
        use_bias=False,
        name="Block17_1_Branch_1_Conv2d_0b_1x7",
    )(branch_1)
    branch_1 = BatchNormalization(
        axis=3,
        momentum=0.995,
        epsilon=0.001,
        scale=False,
        name="Block17_1_Branch_1_Conv2d_0b_1x7_BatchNorm",
    )(branch_1)
    branch_1 = Activation("relu", name="Block17_1_Branch_1_Conv2d_0b_1x7_Activation")(branch_1)
    branch_1 = Conv2D(
        128,
        [7, 1],
        strides=1,
        padding="same",
        use_bias=False,
        name="Block17_1_Branch_1_Conv2d_0c_7x1",
    )(branch_1)
    branch_1 = BatchNormalization(
        axis=3,
        momentum=0.995,
        epsilon=0.001,
        scale=False,
        name="Block17_1_Branch_1_Conv2d_0c_7x1_BatchNorm",
    )(branch_1)
    branch_1 = Activation("relu", name="Block17_1_Branch_1_Conv2d_0c_7x1_Activation")(branch_1)
    branches = [branch_0, branch_1]
    mixed = Concatenate(axis=3, name="Block17_1_Concatenate")(branches)
    up = Conv2D(896, 1, strides=1, padding="same", use_bias=True, name="Block17_1_Conv2d_1x1")(
        mixed
    )
    up = Lambda(scaling, output_shape=K.int_shape(up)[1:], arguments={"scale": 0.1})(up)
    x = add([x, up])
    x = Activation("relu", name="Block17_1_Activation")(x)

    branch_0 = Conv2D(
        128, 1, strides=1, padding="same", use_bias=False, name="Block17_2_Branch_0_Conv2d_1x1"
    )(x)
    branch_0 = BatchNormalization(
        axis=3,
        momentum=0.995,
        epsilon=0.001,
        scale=False,
        name="Block17_2_Branch_0_Conv2d_1x1_BatchNorm",
    )(branch_0)
    branch_0 = Activation("relu", name="Block17_2_Branch_0_Conv2d_1x1_Activation")(branch_0)
    branch_1 = Conv2D(
        128, 1, strides=1, padding="same", use_bias=False, name="Block17_2_Branch_2_Conv2d_0a_1x1"
    )(x)
    branch_1 = BatchNormalization(
        axis=3,
        momentum=0.995,
        epsilon=0.001,
        scale=False,
        name="Block17_2_Branch_2_Conv2d_0a_1x1_BatchNorm",
    )(branch_1)
    branch_1 = Activation("relu", name="Block17_2_Branch_2_Conv2d_0a_1x1_Activation")(branch_1)
    branch_1 = Conv2D(
        128,
        [1, 7],
        strides=1,
        padding="same",
        use_bias=False,
        name="Block17_2_Branch_2_Conv2d_0b_1x7",
    )(branch_1)
    branch_1 = BatchNormalization(
        axis=3,
        momentum=0.995,
        epsilon=0.001,
        scale=False,
        name="Block17_2_Branch_2_Conv2d_0b_1x7_BatchNorm",
    )(branch_1)
    branch_1 = Activation("relu", name="Block17_2_Branch_2_Conv2d_0b_1x7_Activation")(branch_1)
    branch_1 = Conv2D(
        128,
        [7, 1],
        strides=1,
        padding="same",
        use_bias=False,
        name="Block17_2_Branch_2_Conv2d_0c_7x1",
    )(branch_1)
    branch_1 = BatchNormalization(
        axis=3,
        momentum=0.995,
        epsilon=0.001,
        scale=False,
        name="Block17_2_Branch_2_Conv2d_0c_7x1_BatchNorm",
    )(branch_1)
    branch_1 = Activation("relu", name="Block17_2_Branch_2_Conv2d_0c_7x1_Activation")(branch_1)
    branches = [branch_0, branch_1]
    mixed = Concatenate(axis=3, name="Block17_2_Concatenate")(branches)
    up = Conv2D(896, 1, strides=1, padding="same", use_bias=True, name="Block17_2_Conv2d_1x1")(
        mixed
    )
    up = Lambda(scaling, output_shape=K.int_shape(up)[1:], arguments={"scale": 0.1})(up)
    x = add([x, up])
    x = Activation("relu", name="Block17_2_Activation")(x)

    branch_0 = Conv2D(
        128, 1, strides=1, padding="same", use_bias=False, name="Block17_3_Branch_0_Conv2d_1x1"
    )(x)
    branch_0 = BatchNormalization(
        axis=3,
        momentum=0.995,
        epsilon=0.001,
        scale=False,
        name="Block17_3_Branch_0_Conv2d_1x1_BatchNorm",
    )(branch_0)
    branch_0 = Activation("relu", name="Block17_3_Branch_0_Conv2d_1x1_Activation")(branch_0)
    branch_1 = Conv2D(
        128, 1, strides=1, padding="same", use_bias=False, name="Block17_3_Branch_3_Conv2d_0a_1x1"
    )(x)
    branch_1 = BatchNormalization(
        axis=3,
        momentum=0.995,
        epsilon=0.001,
        scale=False,
        name="Block17_3_Branch_3_Conv2d_0a_1x1_BatchNorm",
    )(branch_1)
    branch_1 = Activation("relu", name="Block17_3_Branch_3_Conv2d_0a_1x1_Activation")(branch_1)
    branch_1 = Conv2D(
        128,
        [1, 7],
        strides=1,
        padding="same",
        use_bias=False,
        name="Block17_3_Branch_3_Conv2d_0b_1x7",
    )(branch_1)
    branch_1 = BatchNormalization(
        axis=3,
        momentum=0.995,
        epsilon=0.001,
        scale=False,
        name="Block17_3_Branch_3_Conv2d_0b_1x7_BatchNorm",
    )(branch_1)
    branch_1 = Activation("relu", name="Block17_3_Branch_3_Conv2d_0b_1x7_Activation")(branch_1)
    branch_1 = Conv2D(
        128,
        [7, 1],
        strides=1,
        padding="same",
        use_bias=False,
        name="Block17_3_Branch_3_Conv2d_0c_7x1",
    )(branch_1)
    branch_1 = BatchNormalization(
        axis=3,
        momentum=0.995,
        epsilon=0.001,
        scale=False,
        name="Block17_3_Branch_3_Conv2d_0c_7x1_BatchNorm",
    )(branch_1)
    branch_1 = Activation("relu", name="Block17_3_Branch_3_Conv2d_0c_7x1_Activation")(branch_1)
    branches = [branch_0, branch_1]
    mixed = Concatenate(axis=3, name="Block17_3_Concatenate")(branches)
    up = Conv2D(896, 1, strides=1, padding="same", use_bias=True, name="Block17_3_Conv2d_1x1")(
        mixed
    )
    up = Lambda(scaling, output_shape=K.int_shape(up)[1:], arguments={"scale": 0.1})(up)
    x = add([x, up])
    x = Activation("relu", name="Block17_3_Activation")(x)

    branch_0 = Conv2D(
        128, 1, strides=1, padding="same", use_bias=False, name="Block17_4_Branch_0_Conv2d_1x1"
    )(x)
    branch_0 = BatchNormalization(
        axis=3,
        momentum=0.995,
        epsilon=0.001,
        scale=False,
        name="Block17_4_Branch_0_Conv2d_1x1_BatchNorm",
    )(branch_0)
    branch_0 = Activation("relu", name="Block17_4_Branch_0_Conv2d_1x1_Activation")(branch_0)
    branch_1 = Conv2D(
        128, 1, strides=1, padding="same", use_bias=False, name="Block17_4_Branch_4_Conv2d_0a_1x1"
    )(x)
    branch_1 = BatchNormalization(
        axis=3,
        momentum=0.995,
        epsilon=0.001,
        scale=False,
        name="Block17_4_Branch_4_Conv2d_0a_1x1_BatchNorm",
    )(branch_1)
    branch_1 = Activation("relu", name="Block17_4_Branch_4_Conv2d_0a_1x1_Activation")(branch_1)
    branch_1 = Conv2D(
        128,
        [1, 7],
        strides=1,
        padding="same",
        use_bias=False,
        name="Block17_4_Branch_4_Conv2d_0b_1x7",
    )(branch_1)
    branch_1 = BatchNormalization(
        axis=3,
        momentum=0.995,
        epsilon=0.001,
        scale=False,
        name="Block17_4_Branch_4_Conv2d_0b_1x7_BatchNorm",
    )(branch_1)
    branch_1 = Activation("relu", name="Block17_4_Branch_4_Conv2d_0b_1x7_Activation")(branch_1)
    branch_1 = Conv2D(
        128,
        [7, 1],
        strides=1,
        padding="same",
        use_bias=False,
        name="Block17_4_Branch_4_Conv2d_0c_7x1",
    )(branch_1)
    branch_1 = BatchNormalization(
        axis=3,
        momentum=0.995,
        epsilon=0.001,
        scale=False,
        name="Block17_4_Branch_4_Conv2d_0c_7x1_BatchNorm",
    )(branch_1)
    branch_1 = Activation("relu", name="Block17_4_Branch_4_Conv2d_0c_7x1_Activation")(branch_1)
    branches = [branch_0, branch_1]
    mixed = Concatenate(axis=3, name="Block17_4_Concatenate")(branches)
    up = Conv2D(896, 1, strides=1, padding="same", use_bias=True, name="Block17_4_Conv2d_1x1")(
        mixed
    )
    up = Lambda(scaling, output_shape=K.int_shape(up)[1:], arguments={"scale": 0.1})(up)
    x = add([x, up])
    x = Activation("relu", name="Block17_4_Activation")(x)

    branch_0 = Conv2D(
        128, 1, strides=1, padding="same", use_bias=False, name="Block17_5_Branch_0_Conv2d_1x1"
    )(x)
    branch_0 = BatchNormalization(
        axis=3,
        momentum=0.995,
        epsilon=0.001,
        scale=False,
        name="Block17_5_Branch_0_Conv2d_1x1_BatchNorm",
    )(branch_0)
    branch_0 = Activation("relu", name="Block17_5_Branch_0_Conv2d_1x1_Activation")(branch_0)
    branch_1 = Conv2D(
        128, 1, strides=1, padding="same", use_bias=False, name="Block17_5_Branch_5_Conv2d_0a_1x1"
    )(x)
    branch_1 = BatchNormalization(
        axis=3,
        momentum=0.995,
        epsilon=0.001,
        scale=False,
        name="Block17_5_Branch_5_Conv2d_0a_1x1_BatchNorm",
    )(branch_1)
    branch_1 = Activation("relu", name="Block17_5_Branch_5_Conv2d_0a_1x1_Activation")(branch_1)
    branch_1 = Conv2D(
        128,
        [1, 7],
        strides=1,
        padding="same",
        use_bias=False,
        name="Block17_5_Branch_5_Conv2d_0b_1x7",
    )(branch_1)
    branch_1 = BatchNormalization(
        axis=3,
        momentum=0.995,
        epsilon=0.001,
        scale=False,
        name="Block17_5_Branch_5_Conv2d_0b_1x7_BatchNorm",
    )(branch_1)
    branch_1 = Activation("relu", name="Block17_5_Branch_5_Conv2d_0b_1x7_Activation")(branch_1)
    branch_1 = Conv2D(
        128,
        [7, 1],
        strides=1,
        padding="same",
        use_bias=False,
        name="Block17_5_Branch_5_Conv2d_0c_7x1",
    )(branch_1)
    branch_1 = BatchNormalization(
        axis=3,
        momentum=0.995,
        epsilon=0.001,
        scale=False,
        name="Block17_5_Branch_5_Conv2d_0c_7x1_BatchNorm",
    )(branch_1)
    branch_1 = Activation("relu", name="Block17_5_Branch_5_Conv2d_0c_7x1_Activation")(branch_1)
    branches = [branch_0, branch_1]
    mixed = Concatenate(axis=3, name="Block17_5_Concatenate")(branches)
    up = Conv2D(896, 1, strides=1, padding="same", use_bias=True, name="Block17_5_Conv2d_1x1")(
        mixed
    )
    up = Lambda(scaling, output_shape=K.int_shape(up)[1:], arguments={"scale": 0.1})(up)
    x = add([x, up])
    x = Activation("relu", name="Block17_5_Activation")(x)

    branch_0 = Conv2D(
        128, 1, strides=1, padding="same", use_bias=False, name="Block17_6_Branch_0_Conv2d_1x1"
    )(x)
    branch_0 = BatchNormalization(
        axis=3,
        momentum=0.995,
        epsilon=0.001,
        scale=False,
        name="Block17_6_Branch_0_Conv2d_1x1_BatchNorm",
    )(branch_0)
    branch_0 = Activation("relu", name="Block17_6_Branch_0_Conv2d_1x1_Activation")(branch_0)
    branch_1 = Conv2D(
        128, 1, strides=1, padding="same", use_bias=False, name="Block17_6_Branch_6_Conv2d_0a_1x1"
    )(x)
    branch_1 = BatchNormalization(
        axis=3,
        momentum=0.995,
        epsilon=0.001,
        scale=False,
        name="Block17_6_Branch_6_Conv2d_0a_1x1_BatchNorm",
    )(branch_1)
    branch_1 = Activation("relu", name="Block17_6_Branch_6_Conv2d_0a_1x1_Activation")(branch_1)
    branch_1 = Conv2D(
        128,
        [1, 7],
        strides=1,
        padding="same",
        use_bias=False,
        name="Block17_6_Branch_6_Conv2d_0b_1x7",
    )(branch_1)
    branch_1 = BatchNormalization(
        axis=3,
        momentum=0.995,
        epsilon=0.001,
        scale=False,
        name="Block17_6_Branch_6_Conv2d_0b_1x7_BatchNorm",
    )(branch_1)
    branch_1 = Activation("relu", name="Block17_6_Branch_6_Conv2d_0b_1x7_Activation")(branch_1)
    branch_1 = Conv2D(
        128,
        [7, 1],
        strides=1,
        padding="same",
        use_bias=False,
        name="Block17_6_Branch_6_Conv2d_0c_7x1",
    )(branch_1)
    branch_1 = BatchNormalization(
        axis=3,
        momentum=0.995,
        epsilon=0.001,
        scale=False,
        name="Block17_6_Branch_6_Conv2d_0c_7x1_BatchNorm",
    )(branch_1)
    branch_1 = Activation("relu", name="Block17_6_Branch_6_Conv2d_0c_7x1_Activation")(branch_1)
    branches = [branch_0, branch_1]
    mixed = Concatenate(axis=3, name="Block17_6_Concatenate")(branches)
    up = Conv2D(896, 1, strides=1, padding="same", use_bias=True, name="Block17_6_Conv2d_1x1")(
        mixed
    )
    up = Lambda(scaling, output_shape=K.int_shape(up)[1:], arguments={"scale": 0.1})(up)
    x = add([x, up])
    x = Activation("relu", name="Block17_6_Activation")(x)

    branch_0 = Conv2D(
        128, 1, strides=1, padding="same", use_bias=False, name="Block17_7_Branch_0_Conv2d_1x1"
    )(x)
    branch_0 = BatchNormalization(
        axis=3,
        momentum=0.995,
        epsilon=0.001,
        scale=False,
        name="Block17_7_Branch_0_Conv2d_1x1_BatchNorm",
    )(branch_0)
    branch_0 = Activation("relu", name="Block17_7_Branch_0_Conv2d_1x1_Activation")(branch_0)
    branch_1 = Conv2D(
        128, 1, strides=1, padding="same", use_bias=False, name="Block17_7_Branch_7_Conv2d_0a_1x1"
    )(x)
    branch_1 = BatchNormalization(
        axis=3,
        momentum=0.995,
        epsilon=0.001,
        scale=False,
        name="Block17_7_Branch_7_Conv2d_0a_1x1_BatchNorm",
    )(branch_1)
    branch_1 = Activation("relu", name="Block17_7_Branch_7_Conv2d_0a_1x1_Activation")(branch_1)
    branch_1 = Conv2D(
        128,
        [1, 7],
        strides=1,
        padding="same",
        use_bias=False,
        name="Block17_7_Branch_7_Conv2d_0b_1x7",
    )(branch_1)
    branch_1 = BatchNormalization(
        axis=3,
        momentum=0.995,
        epsilon=0.001,
        scale=False,
        name="Block17_7_Branch_7_Conv2d_0b_1x7_BatchNorm",
    )(branch_1)
    branch_1 = Activation("relu", name="Block17_7_Branch_7_Conv2d_0b_1x7_Activation")(branch_1)
    branch_1 = Conv2D(
        128,
        [7, 1],
        strides=1,
        padding="same",
        use_bias=False,
        name="Block17_7_Branch_7_Conv2d_0c_7x1",
    )(branch_1)
    branch_1 = BatchNormalization(
        axis=3,
        momentum=0.995,
        epsilon=0.001,
        scale=False,
        name="Block17_7_Branch_7_Conv2d_0c_7x1_BatchNorm",
    )(branch_1)
    branch_1 = Activation("relu", name="Block17_7_Branch_7_Conv2d_0c_7x1_Activation")(branch_1)
    branches = [branch_0, branch_1]
    mixed = Concatenate(axis=3, name="Block17_7_Concatenate")(branches)
    up = Conv2D(896, 1, strides=1, padding="same", use_bias=True, name="Block17_7_Conv2d_1x1")(
        mixed
    )
    up = Lambda(scaling, output_shape=K.int_shape(up)[1:], arguments={"scale": 0.1})(up)
    x = add([x, up])
    x = Activation("relu", name="Block17_7_Activation")(x)

    branch_0 = Conv2D(
        128, 1, strides=1, padding="same", use_bias=False, name="Block17_8_Branch_0_Conv2d_1x1"
    )(x)
    branch_0 = BatchNormalization(
        axis=3,
        momentum=0.995,
        epsilon=0.001,
        scale=False,
        name="Block17_8_Branch_0_Conv2d_1x1_BatchNorm",
    )(branch_0)
    branch_0 = Activation("relu", name="Block17_8_Branch_0_Conv2d_1x1_Activation")(branch_0)
    branch_1 = Conv2D(
        128, 1, strides=1, padding="same", use_bias=False, name="Block17_8_Branch_8_Conv2d_0a_1x1"
    )(x)
    branch_1 = BatchNormalization(
        axis=3,
        momentum=0.995,
        epsilon=0.001,
        scale=False,
        name="Block17_8_Branch_8_Conv2d_0a_1x1_BatchNorm",
    )(branch_1)
    branch_1 = Activation("relu", name="Block17_8_Branch_8_Conv2d_0a_1x1_Activation")(branch_1)
    branch_1 = Conv2D(
        128,
        [1, 7],
        strides=1,
        padding="same",
        use_bias=False,
        name="Block17_8_Branch_8_Conv2d_0b_1x7",
    )(branch_1)
    branch_1 = BatchNormalization(
        axis=3,
        momentum=0.995,
        epsilon=0.001,
        scale=False,
        name="Block17_8_Branch_8_Conv2d_0b_1x7_BatchNorm",
    )(branch_1)
    branch_1 = Activation("relu", name="Block17_8_Branch_8_Conv2d_0b_1x7_Activation")(branch_1)
    branch_1 = Conv2D(
        128,
        [7, 1],
        strides=1,
        padding="same",
        use_bias=False,
        name="Block17_8_Branch_8_Conv2d_0c_7x1",
    )(branch_1)
    branch_1 = BatchNormalization(
        axis=3,
        momentum=0.995,
        epsilon=0.001,
        scale=False,
        name="Block17_8_Branch_8_Conv2d_0c_7x1_BatchNorm",
    )(branch_1)
    branch_1 = Activation("relu", name="Block17_8_Branch_8_Conv2d_0c_7x1_Activation")(branch_1)
    branches = [branch_0, branch_1]
    mixed = Concatenate(axis=3, name="Block17_8_Concatenate")(branches)
    up = Conv2D(896, 1, strides=1, padding="same", use_bias=True, name="Block17_8_Conv2d_1x1")(
        mixed
    )
    up = Lambda(scaling, output_shape=K.int_shape(up)[1:], arguments={"scale": 0.1})(up)
    x = add([x, up])
    x = Activation("relu", name="Block17_8_Activation")(x)

    branch_0 = Conv2D(
        128, 1, strides=1, padding="same", use_bias=False, name="Block17_9_Branch_0_Conv2d_1x1"
    )(x)
    branch_0 = BatchNormalization(
        axis=3,
        momentum=0.995,
        epsilon=0.001,
        scale=False,
        name="Block17_9_Branch_0_Conv2d_1x1_BatchNorm",
    )(branch_0)
    branch_0 = Activation("relu", name="Block17_9_Branch_0_Conv2d_1x1_Activation")(branch_0)
    branch_1 = Conv2D(
        128, 1, strides=1, padding="same", use_bias=False, name="Block17_9_Branch_9_Conv2d_0a_1x1"
    )(x)
    branch_1 = BatchNormalization(
        axis=3,
        momentum=0.995,
        epsilon=0.001,
        scale=False,
        name="Block17_9_Branch_9_Conv2d_0a_1x1_BatchNorm",
    )(branch_1)
    branch_1 = Activation("relu", name="Block17_9_Branch_9_Conv2d_0a_1x1_Activation")(branch_1)
    branch_1 = Conv2D(
        128,
        [1, 7],
        strides=1,
        padding="same",
        use_bias=False,
        name="Block17_9_Branch_9_Conv2d_0b_1x7",
    )(branch_1)
    branch_1 = BatchNormalization(
        axis=3,
        momentum=0.995,
        epsilon=0.001,
        scale=False,
        name="Block17_9_Branch_9_Conv2d_0b_1x7_BatchNorm",
    )(branch_1)
    branch_1 = Activation("relu", name="Block17_9_Branch_9_Conv2d_0b_1x7_Activation")(branch_1)
    branch_1 = Conv2D(
        128,
        [7, 1],
        strides=1,
        padding="same",
        use_bias=False,
        name="Block17_9_Branch_9_Conv2d_0c_7x1",
    )(branch_1)
    branch_1 = BatchNormalization(
        axis=3,
        momentum=0.995,
        epsilon=0.001,
        scale=False,
        name="Block17_9_Branch_9_Conv2d_0c_7x1_BatchNorm",
    )(branch_1)
    branch_1 = Activation("relu", name="Block17_9_Branch_9_Conv2d_0c_7x1_Activation")(branch_1)
    branches = [branch_0, branch_1]
    mixed = Concatenate(axis=3, name="Block17_9_Concatenate")(branches)
    up = Conv2D(896, 1, strides=1, padding="same", use_bias=True, name="Block17_9_Conv2d_1x1")(
        mixed
    )
    up = Lambda(scaling, output_shape=K.int_shape(up)[1:], arguments={"scale": 0.1})(up)
    x = add([x, up])
    x = Activation("relu", name="Block17_9_Activation")(x)

    branch_0 = Conv2D(
        128, 1, strides=1, padding="same", use_bias=False, name="Block17_10_Branch_0_Conv2d_1x1"
    )(x)
    branch_0 = BatchNormalization(
        axis=3,
        momentum=0.995,
        epsilon=0.001,
        scale=False,
        name="Block17_10_Branch_0_Conv2d_1x1_BatchNorm",
    )(branch_0)
    branch_0 = Activation("relu", name="Block17_10_Branch_0_Conv2d_1x1_Activation")(branch_0)
    branch_1 = Conv2D(
        128, 1, strides=1, padding="same", use_bias=False, name="Block17_10_Branch_10_Conv2d_0a_1x1"
    )(x)
    branch_1 = BatchNormalization(
        axis=3,
        momentum=0.995,
        epsilon=0.001,
        scale=False,
        name="Block17_10_Branch_10_Conv2d_0a_1x1_BatchNorm",
    )(branch_1)
    branch_1 = Activation("relu", name="Block17_10_Branch_10_Conv2d_0a_1x1_Activation")(branch_1)
    branch_1 = Conv2D(
        128,
        [1, 7],
        strides=1,
        padding="same",
        use_bias=False,
        name="Block17_10_Branch_10_Conv2d_0b_1x7",
    )(branch_1)
    branch_1 = BatchNormalization(
        axis=3,
        momentum=0.995,
        epsilon=0.001,
        scale=False,
        name="Block17_10_Branch_10_Conv2d_0b_1x7_BatchNorm",
    )(branch_1)
    branch_1 = Activation("relu", name="Block17_10_Branch_10_Conv2d_0b_1x7_Activation")(branch_1)
    branch_1 = Conv2D(
        128,
        [7, 1],
        strides=1,
        padding="same",
        use_bias=False,
        name="Block17_10_Branch_10_Conv2d_0c_7x1",
    )(branch_1)
    branch_1 = BatchNormalization(
        axis=3,
        momentum=0.995,
        epsilon=0.001,
        scale=False,
        name="Block17_10_Branch_10_Conv2d_0c_7x1_BatchNorm",
    )(branch_1)
    branch_1 = Activation("relu", name="Block17_10_Branch_10_Conv2d_0c_7x1_Activation")(branch_1)
    branches = [branch_0, branch_1]
    mixed = Concatenate(axis=3, name="Block17_10_Concatenate")(branches)
    up = Conv2D(896, 1, strides=1, padding="same", use_bias=True, name="Block17_10_Conv2d_1x1")(
        mixed
    )
    up = Lambda(scaling, output_shape=K.int_shape(up)[1:], arguments={"scale": 0.1})(up)
    x = add([x, up])
    x = Activation("relu", name="Block17_10_Activation")(x)

    # Mixed 7a (Reduction-B block): 8 x 8 x 2080
    branch_0 = Conv2D(
        256, 1, strides=1, padding="same", use_bias=False, name="Mixed_7a_Branch_0_Conv2d_0a_1x1"
    )(x)
    branch_0 = BatchNormalization(
        axis=3,
        momentum=0.995,
        epsilon=0.001,
        scale=False,
        name="Mixed_7a_Branch_0_Conv2d_0a_1x1_BatchNorm",
    )(branch_0)
    branch_0 = Activation("relu", name="Mixed_7a_Branch_0_Conv2d_0a_1x1_Activation")(branch_0)
    branch_0 = Conv2D(
        384, 3, strides=2, padding="valid", use_bias=False, name="Mixed_7a_Branch_0_Conv2d_1a_3x3"
    )(branch_0)
    branch_0 = BatchNormalization(
        axis=3,
        momentum=0.995,
        epsilon=0.001,
        scale=False,
        name="Mixed_7a_Branch_0_Conv2d_1a_3x3_BatchNorm",
    )(branch_0)
    branch_0 = Activation("relu", name="Mixed_7a_Branch_0_Conv2d_1a_3x3_Activation")(branch_0)
    branch_1 = Conv2D(
        256, 1, strides=1, padding="same", use_bias=False, name="Mixed_7a_Branch_1_Conv2d_0a_1x1"
    )(x)
    branch_1 = BatchNormalization(
        axis=3,
        momentum=0.995,
        epsilon=0.001,
        scale=False,
        name="Mixed_7a_Branch_1_Conv2d_0a_1x1_BatchNorm",
    )(branch_1)
    branch_1 = Activation("relu", name="Mixed_7a_Branch_1_Conv2d_0a_1x1_Activation")(branch_1)
    branch_1 = Conv2D(
        256, 3, strides=2, padding="valid", use_bias=False, name="Mixed_7a_Branch_1_Conv2d_1a_3x3"
    )(branch_1)
    branch_1 = BatchNormalization(
        axis=3,
        momentum=0.995,
        epsilon=0.001,
        scale=False,
        name="Mixed_7a_Branch_1_Conv2d_1a_3x3_BatchNorm",
    )(branch_1)
    branch_1 = Activation("relu", name="Mixed_7a_Branch_1_Conv2d_1a_3x3_Activation")(branch_1)
    branch_2 = Conv2D(
        256, 1, strides=1, padding="same", use_bias=False, name="Mixed_7a_Branch_2_Conv2d_0a_1x1"
    )(x)
    branch_2 = BatchNormalization(
        axis=3,
        momentum=0.995,
        epsilon=0.001,
        scale=False,
        name="Mixed_7a_Branch_2_Conv2d_0a_1x1_BatchNorm",
    )(branch_2)
    branch_2 = Activation("relu", name="Mixed_7a_Branch_2_Conv2d_0a_1x1_Activation")(branch_2)
    branch_2 = Conv2D(
        256, 3, strides=1, padding="same", use_bias=False, name="Mixed_7a_Branch_2_Conv2d_0b_3x3"
    )(branch_2)
    branch_2 = BatchNormalization(
        axis=3,
        momentum=0.995,
        epsilon=0.001,
        scale=False,
        name="Mixed_7a_Branch_2_Conv2d_0b_3x3_BatchNorm",
    )(branch_2)
    branch_2 = Activation("relu", name="Mixed_7a_Branch_2_Conv2d_0b_3x3_Activation")(branch_2)
    branch_2 = Conv2D(
        256, 3, strides=2, padding="valid", use_bias=False, name="Mixed_7a_Branch_2_Conv2d_1a_3x3"
    )(branch_2)
    branch_2 = BatchNormalization(
        axis=3,
        momentum=0.995,
        epsilon=0.001,
        scale=False,
        name="Mixed_7a_Branch_2_Conv2d_1a_3x3_BatchNorm",
    )(branch_2)
    branch_2 = Activation("relu", name="Mixed_7a_Branch_2_Conv2d_1a_3x3_Activation")(branch_2)
    branch_pool = MaxPooling2D(
        3, strides=2, padding="valid", name="Mixed_7a_Branch_3_MaxPool_1a_3x3"
    )(x)
    branches = [branch_0, branch_1, branch_2, branch_pool]
    x = Concatenate(axis=3, name="Mixed_7a")(branches)

    # 5x Block8 (Inception-ResNet-C block):

    branch_0 = Conv2D(
        192, 1, strides=1, padding="same", use_bias=False, name="Block8_1_Branch_0_Conv2d_1x1"
    )(x)
    branch_0 = BatchNormalization(
        axis=3,
        momentum=0.995,
        epsilon=0.001,
        scale=False,
        name="Block8_1_Branch_0_Conv2d_1x1_BatchNorm",
    )(branch_0)
    branch_0 = Activation("relu", name="Block8_1_Branch_0_Conv2d_1x1_Activation")(branch_0)
    branch_1 = Conv2D(
        192, 1, strides=1, padding="same", use_bias=False, name="Block8_1_Branch_1_Conv2d_0a_1x1"
    )(x)
    branch_1 = BatchNormalization(
        axis=3,
        momentum=0.995,
        epsilon=0.001,
        scale=False,
        name="Block8_1_Branch_1_Conv2d_0a_1x1_BatchNorm",
    )(branch_1)
    branch_1 = Activation("relu", name="Block8_1_Branch_1_Conv2d_0a_1x1_Activation")(branch_1)
    branch_1 = Conv2D(
        192,
        [1, 3],
        strides=1,
        padding="same",
        use_bias=False,
        name="Block8_1_Branch_1_Conv2d_0b_1x3",
    )(branch_1)
    branch_1 = BatchNormalization(
        axis=3,
        momentum=0.995,
        epsilon=0.001,
        scale=False,
        name="Block8_1_Branch_1_Conv2d_0b_1x3_BatchNorm",
    )(branch_1)
    branch_1 = Activation("relu", name="Block8_1_Branch_1_Conv2d_0b_1x3_Activation")(branch_1)
    branch_1 = Conv2D(
        192,
        [3, 1],
        strides=1,
        padding="same",
        use_bias=False,
        name="Block8_1_Branch_1_Conv2d_0c_3x1",
    )(branch_1)
    branch_1 = BatchNormalization(
        axis=3,
        momentum=0.995,
        epsilon=0.001,
        scale=False,
        name="Block8_1_Branch_1_Conv2d_0c_3x1_BatchNorm",
    )(branch_1)
    branch_1 = Activation("relu", name="Block8_1_Branch_1_Conv2d_0c_3x1_Activation")(branch_1)
    branches = [branch_0, branch_1]
    mixed = Concatenate(axis=3, name="Block8_1_Concatenate")(branches)
    up = Conv2D(1792, 1, strides=1, padding="same", use_bias=True, name="Block8_1_Conv2d_1x1")(
        mixed
    )
    up = Lambda(scaling, output_shape=K.int_shape(up)[1:], arguments={"scale": 0.2})(up)
    x = add([x, up])
    x = Activation("relu", name="Block8_1_Activation")(x)

    branch_0 = Conv2D(
        192, 1, strides=1, padding="same", use_bias=False, name="Block8_2_Branch_0_Conv2d_1x1"
    )(x)
    branch_0 = BatchNormalization(
        axis=3,
        momentum=0.995,
        epsilon=0.001,
        scale=False,
        name="Block8_2_Branch_0_Conv2d_1x1_BatchNorm",
    )(branch_0)
    branch_0 = Activation("relu", name="Block8_2_Branch_0_Conv2d_1x1_Activation")(branch_0)
    branch_1 = Conv2D(
        192, 1, strides=1, padding="same", use_bias=False, name="Block8_2_Branch_2_Conv2d_0a_1x1"
    )(x)
    branch_1 = BatchNormalization(
        axis=3,
        momentum=0.995,
        epsilon=0.001,
        scale=False,
        name="Block8_2_Branch_2_Conv2d_0a_1x1_BatchNorm",
    )(branch_1)
    branch_1 = Activation("relu", name="Block8_2_Branch_2_Conv2d_0a_1x1_Activation")(branch_1)
    branch_1 = Conv2D(
        192,
        [1, 3],
        strides=1,
        padding="same",
        use_bias=False,
        name="Block8_2_Branch_2_Conv2d_0b_1x3",
    )(branch_1)
    branch_1 = BatchNormalization(
        axis=3,
        momentum=0.995,
        epsilon=0.001,
        scale=False,
        name="Block8_2_Branch_2_Conv2d_0b_1x3_BatchNorm",
    )(branch_1)
    branch_1 = Activation("relu", name="Block8_2_Branch_2_Conv2d_0b_1x3_Activation")(branch_1)
    branch_1 = Conv2D(
        192,
        [3, 1],
        strides=1,
        padding="same",
        use_bias=False,
        name="Block8_2_Branch_2_Conv2d_0c_3x1",
    )(branch_1)
    branch_1 = BatchNormalization(
        axis=3,
        momentum=0.995,
        epsilon=0.001,
        scale=False,
        name="Block8_2_Branch_2_Conv2d_0c_3x1_BatchNorm",
    )(branch_1)
    branch_1 = Activation("relu", name="Block8_2_Branch_2_Conv2d_0c_3x1_Activation")(branch_1)
    branches = [branch_0, branch_1]
    mixed = Concatenate(axis=3, name="Block8_2_Concatenate")(branches)
    up = Conv2D(1792, 1, strides=1, padding="same", use_bias=True, name="Block8_2_Conv2d_1x1")(
        mixed
    )
    up = Lambda(scaling, output_shape=K.int_shape(up)[1:], arguments={"scale": 0.2})(up)
    x = add([x, up])
    x = Activation("relu", name="Block8_2_Activation")(x)

    branch_0 = Conv2D(
        192, 1, strides=1, padding="same", use_bias=False, name="Block8_3_Branch_0_Conv2d_1x1"
    )(x)
    branch_0 = BatchNormalization(
        axis=3,
        momentum=0.995,
        epsilon=0.001,
        scale=False,
        name="Block8_3_Branch_0_Conv2d_1x1_BatchNorm",
    )(branch_0)
    branch_0 = Activation("relu", name="Block8_3_Branch_0_Conv2d_1x1_Activation")(branch_0)
    branch_1 = Conv2D(
        192, 1, strides=1, padding="same", use_bias=False, name="Block8_3_Branch_3_Conv2d_0a_1x1"
    )(x)
    branch_1 = BatchNormalization(
        axis=3,
        momentum=0.995,
        epsilon=0.001,
        scale=False,
        name="Block8_3_Branch_3_Conv2d_0a_1x1_BatchNorm",
    )(branch_1)
    branch_1 = Activation("relu", name="Block8_3_Branch_3_Conv2d_0a_1x1_Activation")(branch_1)
    branch_1 = Conv2D(
        192,
        [1, 3],
        strides=1,
        padding="same",
        use_bias=False,
        name="Block8_3_Branch_3_Conv2d_0b_1x3",
    )(branch_1)
    branch_1 = BatchNormalization(
        axis=3,
        momentum=0.995,
        epsilon=0.001,
        scale=False,
        name="Block8_3_Branch_3_Conv2d_0b_1x3_BatchNorm",
    )(branch_1)
    branch_1 = Activation("relu", name="Block8_3_Branch_3_Conv2d_0b_1x3_Activation")(branch_1)
    branch_1 = Conv2D(
        192,
        [3, 1],
        strides=1,
        padding="same",
        use_bias=False,
        name="Block8_3_Branch_3_Conv2d_0c_3x1",
    )(branch_1)
    branch_1 = BatchNormalization(
        axis=3,
        momentum=0.995,
        epsilon=0.001,
        scale=False,
        name="Block8_3_Branch_3_Conv2d_0c_3x1_BatchNorm",
    )(branch_1)
    branch_1 = Activation("relu", name="Block8_3_Branch_3_Conv2d_0c_3x1_Activation")(branch_1)
    branches = [branch_0, branch_1]
    mixed = Concatenate(axis=3, name="Block8_3_Concatenate")(branches)
    up = Conv2D(1792, 1, strides=1, padding="same", use_bias=True, name="Block8_3_Conv2d_1x1")(
        mixed
    )
    up = Lambda(scaling, output_shape=K.int_shape(up)[1:], arguments={"scale": 0.2})(up)
    x = add([x, up])
    x = Activation("relu", name="Block8_3_Activation")(x)

    branch_0 = Conv2D(
        192, 1, strides=1, padding="same", use_bias=False, name="Block8_4_Branch_0_Conv2d_1x1"
    )(x)
    branch_0 = BatchNormalization(
        axis=3,
        momentum=0.995,
        epsilon=0.001,
        scale=False,
        name="Block8_4_Branch_0_Conv2d_1x1_BatchNorm",
    )(branch_0)
    branch_0 = Activation("relu", name="Block8_4_Branch_0_Conv2d_1x1_Activation")(branch_0)
    branch_1 = Conv2D(
        192, 1, strides=1, padding="same", use_bias=False, name="Block8_4_Branch_4_Conv2d_0a_1x1"
    )(x)
    branch_1 = BatchNormalization(
        axis=3,
        momentum=0.995,
        epsilon=0.001,
        scale=False,
        name="Block8_4_Branch_4_Conv2d_0a_1x1_BatchNorm",
    )(branch_1)
    branch_1 = Activation("relu", name="Block8_4_Branch_4_Conv2d_0a_1x1_Activation")(branch_1)
    branch_1 = Conv2D(
        192,
        [1, 3],
        strides=1,
        padding="same",
        use_bias=False,
        name="Block8_4_Branch_4_Conv2d_0b_1x3",
    )(branch_1)
    branch_1 = BatchNormalization(
        axis=3,
        momentum=0.995,
        epsilon=0.001,
        scale=False,
        name="Block8_4_Branch_4_Conv2d_0b_1x3_BatchNorm",
    )(branch_1)
    branch_1 = Activation("relu", name="Block8_4_Branch_4_Conv2d_0b_1x3_Activation")(branch_1)
    branch_1 = Conv2D(
        192,
        [3, 1],
        strides=1,
        padding="same",
        use_bias=False,
        name="Block8_4_Branch_4_Conv2d_0c_3x1",
    )(branch_1)
    branch_1 = BatchNormalization(
        axis=3,
        momentum=0.995,
        epsilon=0.001,
        scale=False,
        name="Block8_4_Branch_4_Conv2d_0c_3x1_BatchNorm",
    )(branch_1)
    branch_1 = Activation("relu", name="Block8_4_Branch_4_Conv2d_0c_3x1_Activation")(branch_1)
    branches = [branch_0, branch_1]
    mixed = Concatenate(axis=3, name="Block8_4_Concatenate")(branches)
    up = Conv2D(1792, 1, strides=1, padding="same", use_bias=True, name="Block8_4_Conv2d_1x1")(
        mixed
    )
    up = Lambda(scaling, output_shape=K.int_shape(up)[1:], arguments={"scale": 0.2})(up)
    x = add([x, up])
    x = Activation("relu", name="Block8_4_Activation")(x)

    branch_0 = Conv2D(
        192, 1, strides=1, padding="same", use_bias=False, name="Block8_5_Branch_0_Conv2d_1x1"
    )(x)
    branch_0 = BatchNormalization(
        axis=3,
        momentum=0.995,
        epsilon=0.001,
        scale=False,
        name="Block8_5_Branch_0_Conv2d_1x1_BatchNorm",
    )(branch_0)
    branch_0 = Activation("relu", name="Block8_5_Branch_0_Conv2d_1x1_Activation")(branch_0)
    branch_1 = Conv2D(
        192, 1, strides=1, padding="same", use_bias=False, name="Block8_5_Branch_5_Conv2d_0a_1x1"
    )(x)
    branch_1 = BatchNormalization(
        axis=3,
        momentum=0.995,
        epsilon=0.001,
        scale=False,
        name="Block8_5_Branch_5_Conv2d_0a_1x1_BatchNorm",
    )(branch_1)
    branch_1 = Activation("relu", name="Block8_5_Branch_5_Conv2d_0a_1x1_Activation")(branch_1)
    branch_1 = Conv2D(
        192,
        [1, 3],
        strides=1,
        padding="same",
        use_bias=False,
        name="Block8_5_Branch_5_Conv2d_0b_1x3",
    )(branch_1)
    branch_1 = BatchNormalization(
        axis=3,
        momentum=0.995,
        epsilon=0.001,
        scale=False,
        name="Block8_5_Branch_5_Conv2d_0b_1x3_BatchNorm",
    )(branch_1)
    branch_1 = Activation("relu", name="Block8_5_Branch_5_Conv2d_0b_1x3_Activation")(branch_1)
    branch_1 = Conv2D(
        192,
        [3, 1],
        strides=1,
        padding="same",
        use_bias=False,
        name="Block8_5_Branch_5_Conv2d_0c_3x1",
    )(branch_1)
    branch_1 = BatchNormalization(
        axis=3,
        momentum=0.995,
        epsilon=0.001,
        scale=False,
        name="Block8_5_Branch_5_Conv2d_0c_3x1_BatchNorm",
    )(branch_1)
    branch_1 = Activation("relu", name="Block8_5_Branch_5_Conv2d_0c_3x1_Activation")(branch_1)
    branches = [branch_0, branch_1]
    mixed = Concatenate(axis=3, name="Block8_5_Concatenate")(branches)
    up = Conv2D(1792, 1, strides=1, padding="same", use_bias=True, name="Block8_5_Conv2d_1x1")(
        mixed
    )
    up = Lambda(scaling, output_shape=K.int_shape(up)[1:], arguments={"scale": 0.2})(up)
    x = add([x, up])
    x = Activation("relu", name="Block8_5_Activation")(x)

    branch_0 = Conv2D(
        192, 1, strides=1, padding="same", use_bias=False, name="Block8_6_Branch_0_Conv2d_1x1"
    )(x)
    branch_0 = BatchNormalization(
        axis=3,
        momentum=0.995,
        epsilon=0.001,
        scale=False,
        name="Block8_6_Branch_0_Conv2d_1x1_BatchNorm",
    )(branch_0)
    branch_0 = Activation("relu", name="Block8_6_Branch_0_Conv2d_1x1_Activation")(branch_0)
    branch_1 = Conv2D(
        192, 1, strides=1, padding="same", use_bias=False, name="Block8_6_Branch_1_Conv2d_0a_1x1"
    )(x)
    branch_1 = BatchNormalization(
        axis=3,
        momentum=0.995,
        epsilon=0.001,
        scale=False,
        name="Block8_6_Branch_1_Conv2d_0a_1x1_BatchNorm",
    )(branch_1)
    branch_1 = Activation("relu", name="Block8_6_Branch_1_Conv2d_0a_1x1_Activation")(branch_1)
    branch_1 = Conv2D(
        192,
        [1, 3],
        strides=1,
        padding="same",
        use_bias=False,
        name="Block8_6_Branch_1_Conv2d_0b_1x3",
    )(branch_1)
    branch_1 = BatchNormalization(
        axis=3,
        momentum=0.995,
        epsilon=0.001,
        scale=False,
        name="Block8_6_Branch_1_Conv2d_0b_1x3_BatchNorm",
    )(branch_1)
    branch_1 = Activation("relu", name="Block8_6_Branch_1_Conv2d_0b_1x3_Activation")(branch_1)
    branch_1 = Conv2D(
        192,
        [3, 1],
        strides=1,
        padding="same",
        use_bias=False,
        name="Block8_6_Branch_1_Conv2d_0c_3x1",
    )(branch_1)
    branch_1 = BatchNormalization(
        axis=3,
        momentum=0.995,
        epsilon=0.001,
        scale=False,
        name="Block8_6_Branch_1_Conv2d_0c_3x1_BatchNorm",
    )(branch_1)
    branch_1 = Activation("relu", name="Block8_6_Branch_1_Conv2d_0c_3x1_Activation")(branch_1)
    branches = [branch_0, branch_1]
    mixed = Concatenate(axis=3, name="Block8_6_Concatenate")(branches)
    up = Conv2D(1792, 1, strides=1, padding="same", use_bias=True, name="Block8_6_Conv2d_1x1")(
        mixed
    )
    up = Lambda(scaling, output_shape=K.int_shape(up)[1:], arguments={"scale": 1})(up)
    x = add([x, up])

    # Classification block
    x = GlobalAveragePooling2D(name="AvgPool")(x)
    x = Dropout(1.0 - 0.8, name="Dropout")(x)
    # Bottleneck
    x = Dense(dimension, use_bias=False, name="Bottleneck")(x)
    x = BatchNormalization(momentum=0.995, epsilon=0.001, scale=False, name="Bottleneck_BatchNorm")(
        x
    )

    # Create model
    model = Model(inputs, x, name="inception_resnet_v1")

    return model
>>>>>>> af73d3df


def load_facenet128d_model(
    url="https://github.com/serengil/deepface_models/releases/download/v1.0/facenet_weights.h5",
) -> Model:
    """
    Construct FaceNet-128d model, download weights and then load weights
    Args:
        dimension (int): construct FaceNet-128d or FaceNet-512d models
    Returns:
        model (Model)
    """
    model = InceptionResNetV2()

    # -----------------------------------

    home = folder_utils.get_deepface_home()

    if os.path.isfile(home + "/.deepface/weights/facenet_weights.h5") != True:
        logger.info("facenet_weights.h5 will be downloaded...")

        output = home + "/.deepface/weights/facenet_weights.h5"
        gdown.download(url, output, quiet=False)

    # -----------------------------------

    model.load_weights(home + "/.deepface/weights/facenet_weights.h5")

    # -----------------------------------

    return model


def load_facenet512d_model(
    url="https://github.com/serengil/deepface_models/releases/download/v1.0/facenet512_weights.h5",
) -> Model:
    """
    Construct FaceNet-512d model, download its weights and load
    Returns:
        model (Model)
    """

    model = InceptionResNetV2(dimension=512)

    # -------------------------

    home = folder_utils.get_deepface_home()

    if os.path.isfile(home + "/.deepface/weights/facenet512_weights.h5") != True:
        logger.info("facenet512_weights.h5 will be downloaded...")

        output = home + "/.deepface/weights/facenet512_weights.h5"
        gdown.download(url, output, quiet=False)

    # -------------------------

    model.load_weights(home + "/.deepface/weights/facenet512_weights.h5")

    # -------------------------

    return model<|MERGE_RESOLUTION|>--- conflicted
+++ resolved
@@ -93,15 +93,7 @@
         return self.model(img, training=False).numpy()[0].tolist()
 
 
-<<<<<<< HEAD
 class InceptionResNetV2:
-=======
-def scaling(x, scale):
-    return x * scale
-
-
-def InceptionResNetV2(dimension: int = 128) -> Model:
->>>>>>> af73d3df
     """
     InceptionResNetV2 model
     Args:
@@ -110,7 +102,6 @@
         model (Model)
     """
 
-<<<<<<< HEAD
     def __new__(cls, dimension: int = 128):
         instance = super(InceptionResNetV2, cls).__new__(cls)
         model = instance._build(dimension)
@@ -850,1575 +841,6 @@
             name="Bottleneck_BatchNorm",
         )(x)
         return x
-=======
-    inputs = Input(shape=(160, 160, 3))
-    x = Conv2D(32, 3, strides=2, padding="valid", use_bias=False, name="Conv2d_1a_3x3")(inputs)
-    x = BatchNormalization(
-        axis=3, momentum=0.995, epsilon=0.001, scale=False, name="Conv2d_1a_3x3_BatchNorm"
-    )(x)
-    x = Activation("relu", name="Conv2d_1a_3x3_Activation")(x)
-    x = Conv2D(32, 3, strides=1, padding="valid", use_bias=False, name="Conv2d_2a_3x3")(x)
-    x = BatchNormalization(
-        axis=3, momentum=0.995, epsilon=0.001, scale=False, name="Conv2d_2a_3x3_BatchNorm"
-    )(x)
-    x = Activation("relu", name="Conv2d_2a_3x3_Activation")(x)
-    x = Conv2D(64, 3, strides=1, padding="same", use_bias=False, name="Conv2d_2b_3x3")(x)
-    x = BatchNormalization(
-        axis=3, momentum=0.995, epsilon=0.001, scale=False, name="Conv2d_2b_3x3_BatchNorm"
-    )(x)
-    x = Activation("relu", name="Conv2d_2b_3x3_Activation")(x)
-    x = MaxPooling2D(3, strides=2, name="MaxPool_3a_3x3")(x)
-    x = Conv2D(80, 1, strides=1, padding="valid", use_bias=False, name="Conv2d_3b_1x1")(x)
-    x = BatchNormalization(
-        axis=3, momentum=0.995, epsilon=0.001, scale=False, name="Conv2d_3b_1x1_BatchNorm"
-    )(x)
-    x = Activation("relu", name="Conv2d_3b_1x1_Activation")(x)
-    x = Conv2D(192, 3, strides=1, padding="valid", use_bias=False, name="Conv2d_4a_3x3")(x)
-    x = BatchNormalization(
-        axis=3, momentum=0.995, epsilon=0.001, scale=False, name="Conv2d_4a_3x3_BatchNorm"
-    )(x)
-    x = Activation("relu", name="Conv2d_4a_3x3_Activation")(x)
-    x = Conv2D(256, 3, strides=2, padding="valid", use_bias=False, name="Conv2d_4b_3x3")(x)
-    x = BatchNormalization(
-        axis=3, momentum=0.995, epsilon=0.001, scale=False, name="Conv2d_4b_3x3_BatchNorm"
-    )(x)
-    x = Activation("relu", name="Conv2d_4b_3x3_Activation")(x)
-
-    # 5x Block35 (Inception-ResNet-A block):
-    branch_0 = Conv2D(
-        32, 1, strides=1, padding="same", use_bias=False, name="Block35_1_Branch_0_Conv2d_1x1"
-    )(x)
-    branch_0 = BatchNormalization(
-        axis=3,
-        momentum=0.995,
-        epsilon=0.001,
-        scale=False,
-        name="Block35_1_Branch_0_Conv2d_1x1_BatchNorm",
-    )(branch_0)
-    branch_0 = Activation("relu", name="Block35_1_Branch_0_Conv2d_1x1_Activation")(branch_0)
-    branch_1 = Conv2D(
-        32, 1, strides=1, padding="same", use_bias=False, name="Block35_1_Branch_1_Conv2d_0a_1x1"
-    )(x)
-    branch_1 = BatchNormalization(
-        axis=3,
-        momentum=0.995,
-        epsilon=0.001,
-        scale=False,
-        name="Block35_1_Branch_1_Conv2d_0a_1x1_BatchNorm",
-    )(branch_1)
-    branch_1 = Activation("relu", name="Block35_1_Branch_1_Conv2d_0a_1x1_Activation")(branch_1)
-    branch_1 = Conv2D(
-        32, 3, strides=1, padding="same", use_bias=False, name="Block35_1_Branch_1_Conv2d_0b_3x3"
-    )(branch_1)
-    branch_1 = BatchNormalization(
-        axis=3,
-        momentum=0.995,
-        epsilon=0.001,
-        scale=False,
-        name="Block35_1_Branch_1_Conv2d_0b_3x3_BatchNorm",
-    )(branch_1)
-    branch_1 = Activation("relu", name="Block35_1_Branch_1_Conv2d_0b_3x3_Activation")(branch_1)
-    branch_2 = Conv2D(
-        32, 1, strides=1, padding="same", use_bias=False, name="Block35_1_Branch_2_Conv2d_0a_1x1"
-    )(x)
-    branch_2 = BatchNormalization(
-        axis=3,
-        momentum=0.995,
-        epsilon=0.001,
-        scale=False,
-        name="Block35_1_Branch_2_Conv2d_0a_1x1_BatchNorm",
-    )(branch_2)
-    branch_2 = Activation("relu", name="Block35_1_Branch_2_Conv2d_0a_1x1_Activation")(branch_2)
-    branch_2 = Conv2D(
-        32, 3, strides=1, padding="same", use_bias=False, name="Block35_1_Branch_2_Conv2d_0b_3x3"
-    )(branch_2)
-    branch_2 = BatchNormalization(
-        axis=3,
-        momentum=0.995,
-        epsilon=0.001,
-        scale=False,
-        name="Block35_1_Branch_2_Conv2d_0b_3x3_BatchNorm",
-    )(branch_2)
-    branch_2 = Activation("relu", name="Block35_1_Branch_2_Conv2d_0b_3x3_Activation")(branch_2)
-    branch_2 = Conv2D(
-        32, 3, strides=1, padding="same", use_bias=False, name="Block35_1_Branch_2_Conv2d_0c_3x3"
-    )(branch_2)
-    branch_2 = BatchNormalization(
-        axis=3,
-        momentum=0.995,
-        epsilon=0.001,
-        scale=False,
-        name="Block35_1_Branch_2_Conv2d_0c_3x3_BatchNorm",
-    )(branch_2)
-    branch_2 = Activation("relu", name="Block35_1_Branch_2_Conv2d_0c_3x3_Activation")(branch_2)
-    branches = [branch_0, branch_1, branch_2]
-    mixed = Concatenate(axis=3, name="Block35_1_Concatenate")(branches)
-    up = Conv2D(256, 1, strides=1, padding="same", use_bias=True, name="Block35_1_Conv2d_1x1")(
-        mixed
-    )
-    up = Lambda(scaling, output_shape=K.int_shape(up)[1:], arguments={"scale": 0.17})(up)
-    x = add([x, up])
-    x = Activation("relu", name="Block35_1_Activation")(x)
-
-    branch_0 = Conv2D(
-        32, 1, strides=1, padding="same", use_bias=False, name="Block35_2_Branch_0_Conv2d_1x1"
-    )(x)
-    branch_0 = BatchNormalization(
-        axis=3,
-        momentum=0.995,
-        epsilon=0.001,
-        scale=False,
-        name="Block35_2_Branch_0_Conv2d_1x1_BatchNorm",
-    )(branch_0)
-    branch_0 = Activation("relu", name="Block35_2_Branch_0_Conv2d_1x1_Activation")(branch_0)
-    branch_1 = Conv2D(
-        32, 1, strides=1, padding="same", use_bias=False, name="Block35_2_Branch_1_Conv2d_0a_1x1"
-    )(x)
-    branch_1 = BatchNormalization(
-        axis=3,
-        momentum=0.995,
-        epsilon=0.001,
-        scale=False,
-        name="Block35_2_Branch_1_Conv2d_0a_1x1_BatchNorm",
-    )(branch_1)
-    branch_1 = Activation("relu", name="Block35_2_Branch_1_Conv2d_0a_1x1_Activation")(branch_1)
-    branch_1 = Conv2D(
-        32, 3, strides=1, padding="same", use_bias=False, name="Block35_2_Branch_1_Conv2d_0b_3x3"
-    )(branch_1)
-    branch_1 = BatchNormalization(
-        axis=3,
-        momentum=0.995,
-        epsilon=0.001,
-        scale=False,
-        name="Block35_2_Branch_1_Conv2d_0b_3x3_BatchNorm",
-    )(branch_1)
-    branch_1 = Activation("relu", name="Block35_2_Branch_1_Conv2d_0b_3x3_Activation")(branch_1)
-    branch_2 = Conv2D(
-        32, 1, strides=1, padding="same", use_bias=False, name="Block35_2_Branch_2_Conv2d_0a_1x1"
-    )(x)
-    branch_2 = BatchNormalization(
-        axis=3,
-        momentum=0.995,
-        epsilon=0.001,
-        scale=False,
-        name="Block35_2_Branch_2_Conv2d_0a_1x1_BatchNorm",
-    )(branch_2)
-    branch_2 = Activation("relu", name="Block35_2_Branch_2_Conv2d_0a_1x1_Activation")(branch_2)
-    branch_2 = Conv2D(
-        32, 3, strides=1, padding="same", use_bias=False, name="Block35_2_Branch_2_Conv2d_0b_3x3"
-    )(branch_2)
-    branch_2 = BatchNormalization(
-        axis=3,
-        momentum=0.995,
-        epsilon=0.001,
-        scale=False,
-        name="Block35_2_Branch_2_Conv2d_0b_3x3_BatchNorm",
-    )(branch_2)
-    branch_2 = Activation("relu", name="Block35_2_Branch_2_Conv2d_0b_3x3_Activation")(branch_2)
-    branch_2 = Conv2D(
-        32, 3, strides=1, padding="same", use_bias=False, name="Block35_2_Branch_2_Conv2d_0c_3x3"
-    )(branch_2)
-    branch_2 = BatchNormalization(
-        axis=3,
-        momentum=0.995,
-        epsilon=0.001,
-        scale=False,
-        name="Block35_2_Branch_2_Conv2d_0c_3x3_BatchNorm",
-    )(branch_2)
-    branch_2 = Activation("relu", name="Block35_2_Branch_2_Conv2d_0c_3x3_Activation")(branch_2)
-    branches = [branch_0, branch_1, branch_2]
-    mixed = Concatenate(axis=3, name="Block35_2_Concatenate")(branches)
-    up = Conv2D(256, 1, strides=1, padding="same", use_bias=True, name="Block35_2_Conv2d_1x1")(
-        mixed
-    )
-    up = Lambda(scaling, output_shape=K.int_shape(up)[1:], arguments={"scale": 0.17})(up)
-    x = add([x, up])
-    x = Activation("relu", name="Block35_2_Activation")(x)
-
-    branch_0 = Conv2D(
-        32, 1, strides=1, padding="same", use_bias=False, name="Block35_3_Branch_0_Conv2d_1x1"
-    )(x)
-    branch_0 = BatchNormalization(
-        axis=3,
-        momentum=0.995,
-        epsilon=0.001,
-        scale=False,
-        name="Block35_3_Branch_0_Conv2d_1x1_BatchNorm",
-    )(branch_0)
-    branch_0 = Activation("relu", name="Block35_3_Branch_0_Conv2d_1x1_Activation")(branch_0)
-    branch_1 = Conv2D(
-        32, 1, strides=1, padding="same", use_bias=False, name="Block35_3_Branch_1_Conv2d_0a_1x1"
-    )(x)
-    branch_1 = BatchNormalization(
-        axis=3,
-        momentum=0.995,
-        epsilon=0.001,
-        scale=False,
-        name="Block35_3_Branch_1_Conv2d_0a_1x1_BatchNorm",
-    )(branch_1)
-    branch_1 = Activation("relu", name="Block35_3_Branch_1_Conv2d_0a_1x1_Activation")(branch_1)
-    branch_1 = Conv2D(
-        32, 3, strides=1, padding="same", use_bias=False, name="Block35_3_Branch_1_Conv2d_0b_3x3"
-    )(branch_1)
-    branch_1 = BatchNormalization(
-        axis=3,
-        momentum=0.995,
-        epsilon=0.001,
-        scale=False,
-        name="Block35_3_Branch_1_Conv2d_0b_3x3_BatchNorm",
-    )(branch_1)
-    branch_1 = Activation("relu", name="Block35_3_Branch_1_Conv2d_0b_3x3_Activation")(branch_1)
-    branch_2 = Conv2D(
-        32, 1, strides=1, padding="same", use_bias=False, name="Block35_3_Branch_2_Conv2d_0a_1x1"
-    )(x)
-    branch_2 = BatchNormalization(
-        axis=3,
-        momentum=0.995,
-        epsilon=0.001,
-        scale=False,
-        name="Block35_3_Branch_2_Conv2d_0a_1x1_BatchNorm",
-    )(branch_2)
-    branch_2 = Activation("relu", name="Block35_3_Branch_2_Conv2d_0a_1x1_Activation")(branch_2)
-    branch_2 = Conv2D(
-        32, 3, strides=1, padding="same", use_bias=False, name="Block35_3_Branch_2_Conv2d_0b_3x3"
-    )(branch_2)
-    branch_2 = BatchNormalization(
-        axis=3,
-        momentum=0.995,
-        epsilon=0.001,
-        scale=False,
-        name="Block35_3_Branch_2_Conv2d_0b_3x3_BatchNorm",
-    )(branch_2)
-    branch_2 = Activation("relu", name="Block35_3_Branch_2_Conv2d_0b_3x3_Activation")(branch_2)
-    branch_2 = Conv2D(
-        32, 3, strides=1, padding="same", use_bias=False, name="Block35_3_Branch_2_Conv2d_0c_3x3"
-    )(branch_2)
-    branch_2 = BatchNormalization(
-        axis=3,
-        momentum=0.995,
-        epsilon=0.001,
-        scale=False,
-        name="Block35_3_Branch_2_Conv2d_0c_3x3_BatchNorm",
-    )(branch_2)
-    branch_2 = Activation("relu", name="Block35_3_Branch_2_Conv2d_0c_3x3_Activation")(branch_2)
-    branches = [branch_0, branch_1, branch_2]
-    mixed = Concatenate(axis=3, name="Block35_3_Concatenate")(branches)
-    up = Conv2D(256, 1, strides=1, padding="same", use_bias=True, name="Block35_3_Conv2d_1x1")(
-        mixed
-    )
-    up = Lambda(scaling, output_shape=K.int_shape(up)[1:], arguments={"scale": 0.17})(up)
-    x = add([x, up])
-    x = Activation("relu", name="Block35_3_Activation")(x)
-
-    branch_0 = Conv2D(
-        32, 1, strides=1, padding="same", use_bias=False, name="Block35_4_Branch_0_Conv2d_1x1"
-    )(x)
-    branch_0 = BatchNormalization(
-        axis=3,
-        momentum=0.995,
-        epsilon=0.001,
-        scale=False,
-        name="Block35_4_Branch_0_Conv2d_1x1_BatchNorm",
-    )(branch_0)
-    branch_0 = Activation("relu", name="Block35_4_Branch_0_Conv2d_1x1_Activation")(branch_0)
-    branch_1 = Conv2D(
-        32, 1, strides=1, padding="same", use_bias=False, name="Block35_4_Branch_1_Conv2d_0a_1x1"
-    )(x)
-    branch_1 = BatchNormalization(
-        axis=3,
-        momentum=0.995,
-        epsilon=0.001,
-        scale=False,
-        name="Block35_4_Branch_1_Conv2d_0a_1x1_BatchNorm",
-    )(branch_1)
-    branch_1 = Activation("relu", name="Block35_4_Branch_1_Conv2d_0a_1x1_Activation")(branch_1)
-    branch_1 = Conv2D(
-        32, 3, strides=1, padding="same", use_bias=False, name="Block35_4_Branch_1_Conv2d_0b_3x3"
-    )(branch_1)
-    branch_1 = BatchNormalization(
-        axis=3,
-        momentum=0.995,
-        epsilon=0.001,
-        scale=False,
-        name="Block35_4_Branch_1_Conv2d_0b_3x3_BatchNorm",
-    )(branch_1)
-    branch_1 = Activation("relu", name="Block35_4_Branch_1_Conv2d_0b_3x3_Activation")(branch_1)
-    branch_2 = Conv2D(
-        32, 1, strides=1, padding="same", use_bias=False, name="Block35_4_Branch_2_Conv2d_0a_1x1"
-    )(x)
-    branch_2 = BatchNormalization(
-        axis=3,
-        momentum=0.995,
-        epsilon=0.001,
-        scale=False,
-        name="Block35_4_Branch_2_Conv2d_0a_1x1_BatchNorm",
-    )(branch_2)
-    branch_2 = Activation("relu", name="Block35_4_Branch_2_Conv2d_0a_1x1_Activation")(branch_2)
-    branch_2 = Conv2D(
-        32, 3, strides=1, padding="same", use_bias=False, name="Block35_4_Branch_2_Conv2d_0b_3x3"
-    )(branch_2)
-    branch_2 = BatchNormalization(
-        axis=3,
-        momentum=0.995,
-        epsilon=0.001,
-        scale=False,
-        name="Block35_4_Branch_2_Conv2d_0b_3x3_BatchNorm",
-    )(branch_2)
-    branch_2 = Activation("relu", name="Block35_4_Branch_2_Conv2d_0b_3x3_Activation")(branch_2)
-    branch_2 = Conv2D(
-        32, 3, strides=1, padding="same", use_bias=False, name="Block35_4_Branch_2_Conv2d_0c_3x3"
-    )(branch_2)
-    branch_2 = BatchNormalization(
-        axis=3,
-        momentum=0.995,
-        epsilon=0.001,
-        scale=False,
-        name="Block35_4_Branch_2_Conv2d_0c_3x3_BatchNorm",
-    )(branch_2)
-    branch_2 = Activation("relu", name="Block35_4_Branch_2_Conv2d_0c_3x3_Activation")(branch_2)
-    branches = [branch_0, branch_1, branch_2]
-    mixed = Concatenate(axis=3, name="Block35_4_Concatenate")(branches)
-    up = Conv2D(256, 1, strides=1, padding="same", use_bias=True, name="Block35_4_Conv2d_1x1")(
-        mixed
-    )
-    up = Lambda(scaling, output_shape=K.int_shape(up)[1:], arguments={"scale": 0.17})(up)
-    x = add([x, up])
-    x = Activation("relu", name="Block35_4_Activation")(x)
-
-    branch_0 = Conv2D(
-        32, 1, strides=1, padding="same", use_bias=False, name="Block35_5_Branch_0_Conv2d_1x1"
-    )(x)
-    branch_0 = BatchNormalization(
-        axis=3,
-        momentum=0.995,
-        epsilon=0.001,
-        scale=False,
-        name="Block35_5_Branch_0_Conv2d_1x1_BatchNorm",
-    )(branch_0)
-    branch_0 = Activation("relu", name="Block35_5_Branch_0_Conv2d_1x1_Activation")(branch_0)
-    branch_1 = Conv2D(
-        32, 1, strides=1, padding="same", use_bias=False, name="Block35_5_Branch_1_Conv2d_0a_1x1"
-    )(x)
-    branch_1 = BatchNormalization(
-        axis=3,
-        momentum=0.995,
-        epsilon=0.001,
-        scale=False,
-        name="Block35_5_Branch_1_Conv2d_0a_1x1_BatchNorm",
-    )(branch_1)
-    branch_1 = Activation("relu", name="Block35_5_Branch_1_Conv2d_0a_1x1_Activation")(branch_1)
-    branch_1 = Conv2D(
-        32, 3, strides=1, padding="same", use_bias=False, name="Block35_5_Branch_1_Conv2d_0b_3x3"
-    )(branch_1)
-    branch_1 = BatchNormalization(
-        axis=3,
-        momentum=0.995,
-        epsilon=0.001,
-        scale=False,
-        name="Block35_5_Branch_1_Conv2d_0b_3x3_BatchNorm",
-    )(branch_1)
-    branch_1 = Activation("relu", name="Block35_5_Branch_1_Conv2d_0b_3x3_Activation")(branch_1)
-    branch_2 = Conv2D(
-        32, 1, strides=1, padding="same", use_bias=False, name="Block35_5_Branch_2_Conv2d_0a_1x1"
-    )(x)
-    branch_2 = BatchNormalization(
-        axis=3,
-        momentum=0.995,
-        epsilon=0.001,
-        scale=False,
-        name="Block35_5_Branch_2_Conv2d_0a_1x1_BatchNorm",
-    )(branch_2)
-    branch_2 = Activation("relu", name="Block35_5_Branch_2_Conv2d_0a_1x1_Activation")(branch_2)
-    branch_2 = Conv2D(
-        32, 3, strides=1, padding="same", use_bias=False, name="Block35_5_Branch_2_Conv2d_0b_3x3"
-    )(branch_2)
-    branch_2 = BatchNormalization(
-        axis=3,
-        momentum=0.995,
-        epsilon=0.001,
-        scale=False,
-        name="Block35_5_Branch_2_Conv2d_0b_3x3_BatchNorm",
-    )(branch_2)
-    branch_2 = Activation("relu", name="Block35_5_Branch_2_Conv2d_0b_3x3_Activation")(branch_2)
-    branch_2 = Conv2D(
-        32, 3, strides=1, padding="same", use_bias=False, name="Block35_5_Branch_2_Conv2d_0c_3x3"
-    )(branch_2)
-    branch_2 = BatchNormalization(
-        axis=3,
-        momentum=0.995,
-        epsilon=0.001,
-        scale=False,
-        name="Block35_5_Branch_2_Conv2d_0c_3x3_BatchNorm",
-    )(branch_2)
-    branch_2 = Activation("relu", name="Block35_5_Branch_2_Conv2d_0c_3x3_Activation")(branch_2)
-    branches = [branch_0, branch_1, branch_2]
-    mixed = Concatenate(axis=3, name="Block35_5_Concatenate")(branches)
-    up = Conv2D(256, 1, strides=1, padding="same", use_bias=True, name="Block35_5_Conv2d_1x1")(
-        mixed
-    )
-    up = Lambda(scaling, output_shape=K.int_shape(up)[1:], arguments={"scale": 0.17})(up)
-    x = add([x, up])
-    x = Activation("relu", name="Block35_5_Activation")(x)
-
-    # Mixed 6a (Reduction-A block):
-    branch_0 = Conv2D(
-        384, 3, strides=2, padding="valid", use_bias=False, name="Mixed_6a_Branch_0_Conv2d_1a_3x3"
-    )(x)
-    branch_0 = BatchNormalization(
-        axis=3,
-        momentum=0.995,
-        epsilon=0.001,
-        scale=False,
-        name="Mixed_6a_Branch_0_Conv2d_1a_3x3_BatchNorm",
-    )(branch_0)
-    branch_0 = Activation("relu", name="Mixed_6a_Branch_0_Conv2d_1a_3x3_Activation")(branch_0)
-    branch_1 = Conv2D(
-        192, 1, strides=1, padding="same", use_bias=False, name="Mixed_6a_Branch_1_Conv2d_0a_1x1"
-    )(x)
-    branch_1 = BatchNormalization(
-        axis=3,
-        momentum=0.995,
-        epsilon=0.001,
-        scale=False,
-        name="Mixed_6a_Branch_1_Conv2d_0a_1x1_BatchNorm",
-    )(branch_1)
-    branch_1 = Activation("relu", name="Mixed_6a_Branch_1_Conv2d_0a_1x1_Activation")(branch_1)
-    branch_1 = Conv2D(
-        192, 3, strides=1, padding="same", use_bias=False, name="Mixed_6a_Branch_1_Conv2d_0b_3x3"
-    )(branch_1)
-    branch_1 = BatchNormalization(
-        axis=3,
-        momentum=0.995,
-        epsilon=0.001,
-        scale=False,
-        name="Mixed_6a_Branch_1_Conv2d_0b_3x3_BatchNorm",
-    )(branch_1)
-    branch_1 = Activation("relu", name="Mixed_6a_Branch_1_Conv2d_0b_3x3_Activation")(branch_1)
-    branch_1 = Conv2D(
-        256, 3, strides=2, padding="valid", use_bias=False, name="Mixed_6a_Branch_1_Conv2d_1a_3x3"
-    )(branch_1)
-    branch_1 = BatchNormalization(
-        axis=3,
-        momentum=0.995,
-        epsilon=0.001,
-        scale=False,
-        name="Mixed_6a_Branch_1_Conv2d_1a_3x3_BatchNorm",
-    )(branch_1)
-    branch_1 = Activation("relu", name="Mixed_6a_Branch_1_Conv2d_1a_3x3_Activation")(branch_1)
-    branch_pool = MaxPooling2D(
-        3, strides=2, padding="valid", name="Mixed_6a_Branch_2_MaxPool_1a_3x3"
-    )(x)
-    branches = [branch_0, branch_1, branch_pool]
-    x = Concatenate(axis=3, name="Mixed_6a")(branches)
-
-    # 10x Block17 (Inception-ResNet-B block):
-    branch_0 = Conv2D(
-        128, 1, strides=1, padding="same", use_bias=False, name="Block17_1_Branch_0_Conv2d_1x1"
-    )(x)
-    branch_0 = BatchNormalization(
-        axis=3,
-        momentum=0.995,
-        epsilon=0.001,
-        scale=False,
-        name="Block17_1_Branch_0_Conv2d_1x1_BatchNorm",
-    )(branch_0)
-    branch_0 = Activation("relu", name="Block17_1_Branch_0_Conv2d_1x1_Activation")(branch_0)
-    branch_1 = Conv2D(
-        128, 1, strides=1, padding="same", use_bias=False, name="Block17_1_Branch_1_Conv2d_0a_1x1"
-    )(x)
-    branch_1 = BatchNormalization(
-        axis=3,
-        momentum=0.995,
-        epsilon=0.001,
-        scale=False,
-        name="Block17_1_Branch_1_Conv2d_0a_1x1_BatchNorm",
-    )(branch_1)
-    branch_1 = Activation("relu", name="Block17_1_Branch_1_Conv2d_0a_1x1_Activation")(branch_1)
-    branch_1 = Conv2D(
-        128,
-        [1, 7],
-        strides=1,
-        padding="same",
-        use_bias=False,
-        name="Block17_1_Branch_1_Conv2d_0b_1x7",
-    )(branch_1)
-    branch_1 = BatchNormalization(
-        axis=3,
-        momentum=0.995,
-        epsilon=0.001,
-        scale=False,
-        name="Block17_1_Branch_1_Conv2d_0b_1x7_BatchNorm",
-    )(branch_1)
-    branch_1 = Activation("relu", name="Block17_1_Branch_1_Conv2d_0b_1x7_Activation")(branch_1)
-    branch_1 = Conv2D(
-        128,
-        [7, 1],
-        strides=1,
-        padding="same",
-        use_bias=False,
-        name="Block17_1_Branch_1_Conv2d_0c_7x1",
-    )(branch_1)
-    branch_1 = BatchNormalization(
-        axis=3,
-        momentum=0.995,
-        epsilon=0.001,
-        scale=False,
-        name="Block17_1_Branch_1_Conv2d_0c_7x1_BatchNorm",
-    )(branch_1)
-    branch_1 = Activation("relu", name="Block17_1_Branch_1_Conv2d_0c_7x1_Activation")(branch_1)
-    branches = [branch_0, branch_1]
-    mixed = Concatenate(axis=3, name="Block17_1_Concatenate")(branches)
-    up = Conv2D(896, 1, strides=1, padding="same", use_bias=True, name="Block17_1_Conv2d_1x1")(
-        mixed
-    )
-    up = Lambda(scaling, output_shape=K.int_shape(up)[1:], arguments={"scale": 0.1})(up)
-    x = add([x, up])
-    x = Activation("relu", name="Block17_1_Activation")(x)
-
-    branch_0 = Conv2D(
-        128, 1, strides=1, padding="same", use_bias=False, name="Block17_2_Branch_0_Conv2d_1x1"
-    )(x)
-    branch_0 = BatchNormalization(
-        axis=3,
-        momentum=0.995,
-        epsilon=0.001,
-        scale=False,
-        name="Block17_2_Branch_0_Conv2d_1x1_BatchNorm",
-    )(branch_0)
-    branch_0 = Activation("relu", name="Block17_2_Branch_0_Conv2d_1x1_Activation")(branch_0)
-    branch_1 = Conv2D(
-        128, 1, strides=1, padding="same", use_bias=False, name="Block17_2_Branch_2_Conv2d_0a_1x1"
-    )(x)
-    branch_1 = BatchNormalization(
-        axis=3,
-        momentum=0.995,
-        epsilon=0.001,
-        scale=False,
-        name="Block17_2_Branch_2_Conv2d_0a_1x1_BatchNorm",
-    )(branch_1)
-    branch_1 = Activation("relu", name="Block17_2_Branch_2_Conv2d_0a_1x1_Activation")(branch_1)
-    branch_1 = Conv2D(
-        128,
-        [1, 7],
-        strides=1,
-        padding="same",
-        use_bias=False,
-        name="Block17_2_Branch_2_Conv2d_0b_1x7",
-    )(branch_1)
-    branch_1 = BatchNormalization(
-        axis=3,
-        momentum=0.995,
-        epsilon=0.001,
-        scale=False,
-        name="Block17_2_Branch_2_Conv2d_0b_1x7_BatchNorm",
-    )(branch_1)
-    branch_1 = Activation("relu", name="Block17_2_Branch_2_Conv2d_0b_1x7_Activation")(branch_1)
-    branch_1 = Conv2D(
-        128,
-        [7, 1],
-        strides=1,
-        padding="same",
-        use_bias=False,
-        name="Block17_2_Branch_2_Conv2d_0c_7x1",
-    )(branch_1)
-    branch_1 = BatchNormalization(
-        axis=3,
-        momentum=0.995,
-        epsilon=0.001,
-        scale=False,
-        name="Block17_2_Branch_2_Conv2d_0c_7x1_BatchNorm",
-    )(branch_1)
-    branch_1 = Activation("relu", name="Block17_2_Branch_2_Conv2d_0c_7x1_Activation")(branch_1)
-    branches = [branch_0, branch_1]
-    mixed = Concatenate(axis=3, name="Block17_2_Concatenate")(branches)
-    up = Conv2D(896, 1, strides=1, padding="same", use_bias=True, name="Block17_2_Conv2d_1x1")(
-        mixed
-    )
-    up = Lambda(scaling, output_shape=K.int_shape(up)[1:], arguments={"scale": 0.1})(up)
-    x = add([x, up])
-    x = Activation("relu", name="Block17_2_Activation")(x)
-
-    branch_0 = Conv2D(
-        128, 1, strides=1, padding="same", use_bias=False, name="Block17_3_Branch_0_Conv2d_1x1"
-    )(x)
-    branch_0 = BatchNormalization(
-        axis=3,
-        momentum=0.995,
-        epsilon=0.001,
-        scale=False,
-        name="Block17_3_Branch_0_Conv2d_1x1_BatchNorm",
-    )(branch_0)
-    branch_0 = Activation("relu", name="Block17_3_Branch_0_Conv2d_1x1_Activation")(branch_0)
-    branch_1 = Conv2D(
-        128, 1, strides=1, padding="same", use_bias=False, name="Block17_3_Branch_3_Conv2d_0a_1x1"
-    )(x)
-    branch_1 = BatchNormalization(
-        axis=3,
-        momentum=0.995,
-        epsilon=0.001,
-        scale=False,
-        name="Block17_3_Branch_3_Conv2d_0a_1x1_BatchNorm",
-    )(branch_1)
-    branch_1 = Activation("relu", name="Block17_3_Branch_3_Conv2d_0a_1x1_Activation")(branch_1)
-    branch_1 = Conv2D(
-        128,
-        [1, 7],
-        strides=1,
-        padding="same",
-        use_bias=False,
-        name="Block17_3_Branch_3_Conv2d_0b_1x7",
-    )(branch_1)
-    branch_1 = BatchNormalization(
-        axis=3,
-        momentum=0.995,
-        epsilon=0.001,
-        scale=False,
-        name="Block17_3_Branch_3_Conv2d_0b_1x7_BatchNorm",
-    )(branch_1)
-    branch_1 = Activation("relu", name="Block17_3_Branch_3_Conv2d_0b_1x7_Activation")(branch_1)
-    branch_1 = Conv2D(
-        128,
-        [7, 1],
-        strides=1,
-        padding="same",
-        use_bias=False,
-        name="Block17_3_Branch_3_Conv2d_0c_7x1",
-    )(branch_1)
-    branch_1 = BatchNormalization(
-        axis=3,
-        momentum=0.995,
-        epsilon=0.001,
-        scale=False,
-        name="Block17_3_Branch_3_Conv2d_0c_7x1_BatchNorm",
-    )(branch_1)
-    branch_1 = Activation("relu", name="Block17_3_Branch_3_Conv2d_0c_7x1_Activation")(branch_1)
-    branches = [branch_0, branch_1]
-    mixed = Concatenate(axis=3, name="Block17_3_Concatenate")(branches)
-    up = Conv2D(896, 1, strides=1, padding="same", use_bias=True, name="Block17_3_Conv2d_1x1")(
-        mixed
-    )
-    up = Lambda(scaling, output_shape=K.int_shape(up)[1:], arguments={"scale": 0.1})(up)
-    x = add([x, up])
-    x = Activation("relu", name="Block17_3_Activation")(x)
-
-    branch_0 = Conv2D(
-        128, 1, strides=1, padding="same", use_bias=False, name="Block17_4_Branch_0_Conv2d_1x1"
-    )(x)
-    branch_0 = BatchNormalization(
-        axis=3,
-        momentum=0.995,
-        epsilon=0.001,
-        scale=False,
-        name="Block17_4_Branch_0_Conv2d_1x1_BatchNorm",
-    )(branch_0)
-    branch_0 = Activation("relu", name="Block17_4_Branch_0_Conv2d_1x1_Activation")(branch_0)
-    branch_1 = Conv2D(
-        128, 1, strides=1, padding="same", use_bias=False, name="Block17_4_Branch_4_Conv2d_0a_1x1"
-    )(x)
-    branch_1 = BatchNormalization(
-        axis=3,
-        momentum=0.995,
-        epsilon=0.001,
-        scale=False,
-        name="Block17_4_Branch_4_Conv2d_0a_1x1_BatchNorm",
-    )(branch_1)
-    branch_1 = Activation("relu", name="Block17_4_Branch_4_Conv2d_0a_1x1_Activation")(branch_1)
-    branch_1 = Conv2D(
-        128,
-        [1, 7],
-        strides=1,
-        padding="same",
-        use_bias=False,
-        name="Block17_4_Branch_4_Conv2d_0b_1x7",
-    )(branch_1)
-    branch_1 = BatchNormalization(
-        axis=3,
-        momentum=0.995,
-        epsilon=0.001,
-        scale=False,
-        name="Block17_4_Branch_4_Conv2d_0b_1x7_BatchNorm",
-    )(branch_1)
-    branch_1 = Activation("relu", name="Block17_4_Branch_4_Conv2d_0b_1x7_Activation")(branch_1)
-    branch_1 = Conv2D(
-        128,
-        [7, 1],
-        strides=1,
-        padding="same",
-        use_bias=False,
-        name="Block17_4_Branch_4_Conv2d_0c_7x1",
-    )(branch_1)
-    branch_1 = BatchNormalization(
-        axis=3,
-        momentum=0.995,
-        epsilon=0.001,
-        scale=False,
-        name="Block17_4_Branch_4_Conv2d_0c_7x1_BatchNorm",
-    )(branch_1)
-    branch_1 = Activation("relu", name="Block17_4_Branch_4_Conv2d_0c_7x1_Activation")(branch_1)
-    branches = [branch_0, branch_1]
-    mixed = Concatenate(axis=3, name="Block17_4_Concatenate")(branches)
-    up = Conv2D(896, 1, strides=1, padding="same", use_bias=True, name="Block17_4_Conv2d_1x1")(
-        mixed
-    )
-    up = Lambda(scaling, output_shape=K.int_shape(up)[1:], arguments={"scale": 0.1})(up)
-    x = add([x, up])
-    x = Activation("relu", name="Block17_4_Activation")(x)
-
-    branch_0 = Conv2D(
-        128, 1, strides=1, padding="same", use_bias=False, name="Block17_5_Branch_0_Conv2d_1x1"
-    )(x)
-    branch_0 = BatchNormalization(
-        axis=3,
-        momentum=0.995,
-        epsilon=0.001,
-        scale=False,
-        name="Block17_5_Branch_0_Conv2d_1x1_BatchNorm",
-    )(branch_0)
-    branch_0 = Activation("relu", name="Block17_5_Branch_0_Conv2d_1x1_Activation")(branch_0)
-    branch_1 = Conv2D(
-        128, 1, strides=1, padding="same", use_bias=False, name="Block17_5_Branch_5_Conv2d_0a_1x1"
-    )(x)
-    branch_1 = BatchNormalization(
-        axis=3,
-        momentum=0.995,
-        epsilon=0.001,
-        scale=False,
-        name="Block17_5_Branch_5_Conv2d_0a_1x1_BatchNorm",
-    )(branch_1)
-    branch_1 = Activation("relu", name="Block17_5_Branch_5_Conv2d_0a_1x1_Activation")(branch_1)
-    branch_1 = Conv2D(
-        128,
-        [1, 7],
-        strides=1,
-        padding="same",
-        use_bias=False,
-        name="Block17_5_Branch_5_Conv2d_0b_1x7",
-    )(branch_1)
-    branch_1 = BatchNormalization(
-        axis=3,
-        momentum=0.995,
-        epsilon=0.001,
-        scale=False,
-        name="Block17_5_Branch_5_Conv2d_0b_1x7_BatchNorm",
-    )(branch_1)
-    branch_1 = Activation("relu", name="Block17_5_Branch_5_Conv2d_0b_1x7_Activation")(branch_1)
-    branch_1 = Conv2D(
-        128,
-        [7, 1],
-        strides=1,
-        padding="same",
-        use_bias=False,
-        name="Block17_5_Branch_5_Conv2d_0c_7x1",
-    )(branch_1)
-    branch_1 = BatchNormalization(
-        axis=3,
-        momentum=0.995,
-        epsilon=0.001,
-        scale=False,
-        name="Block17_5_Branch_5_Conv2d_0c_7x1_BatchNorm",
-    )(branch_1)
-    branch_1 = Activation("relu", name="Block17_5_Branch_5_Conv2d_0c_7x1_Activation")(branch_1)
-    branches = [branch_0, branch_1]
-    mixed = Concatenate(axis=3, name="Block17_5_Concatenate")(branches)
-    up = Conv2D(896, 1, strides=1, padding="same", use_bias=True, name="Block17_5_Conv2d_1x1")(
-        mixed
-    )
-    up = Lambda(scaling, output_shape=K.int_shape(up)[1:], arguments={"scale": 0.1})(up)
-    x = add([x, up])
-    x = Activation("relu", name="Block17_5_Activation")(x)
-
-    branch_0 = Conv2D(
-        128, 1, strides=1, padding="same", use_bias=False, name="Block17_6_Branch_0_Conv2d_1x1"
-    )(x)
-    branch_0 = BatchNormalization(
-        axis=3,
-        momentum=0.995,
-        epsilon=0.001,
-        scale=False,
-        name="Block17_6_Branch_0_Conv2d_1x1_BatchNorm",
-    )(branch_0)
-    branch_0 = Activation("relu", name="Block17_6_Branch_0_Conv2d_1x1_Activation")(branch_0)
-    branch_1 = Conv2D(
-        128, 1, strides=1, padding="same", use_bias=False, name="Block17_6_Branch_6_Conv2d_0a_1x1"
-    )(x)
-    branch_1 = BatchNormalization(
-        axis=3,
-        momentum=0.995,
-        epsilon=0.001,
-        scale=False,
-        name="Block17_6_Branch_6_Conv2d_0a_1x1_BatchNorm",
-    )(branch_1)
-    branch_1 = Activation("relu", name="Block17_6_Branch_6_Conv2d_0a_1x1_Activation")(branch_1)
-    branch_1 = Conv2D(
-        128,
-        [1, 7],
-        strides=1,
-        padding="same",
-        use_bias=False,
-        name="Block17_6_Branch_6_Conv2d_0b_1x7",
-    )(branch_1)
-    branch_1 = BatchNormalization(
-        axis=3,
-        momentum=0.995,
-        epsilon=0.001,
-        scale=False,
-        name="Block17_6_Branch_6_Conv2d_0b_1x7_BatchNorm",
-    )(branch_1)
-    branch_1 = Activation("relu", name="Block17_6_Branch_6_Conv2d_0b_1x7_Activation")(branch_1)
-    branch_1 = Conv2D(
-        128,
-        [7, 1],
-        strides=1,
-        padding="same",
-        use_bias=False,
-        name="Block17_6_Branch_6_Conv2d_0c_7x1",
-    )(branch_1)
-    branch_1 = BatchNormalization(
-        axis=3,
-        momentum=0.995,
-        epsilon=0.001,
-        scale=False,
-        name="Block17_6_Branch_6_Conv2d_0c_7x1_BatchNorm",
-    )(branch_1)
-    branch_1 = Activation("relu", name="Block17_6_Branch_6_Conv2d_0c_7x1_Activation")(branch_1)
-    branches = [branch_0, branch_1]
-    mixed = Concatenate(axis=3, name="Block17_6_Concatenate")(branches)
-    up = Conv2D(896, 1, strides=1, padding="same", use_bias=True, name="Block17_6_Conv2d_1x1")(
-        mixed
-    )
-    up = Lambda(scaling, output_shape=K.int_shape(up)[1:], arguments={"scale": 0.1})(up)
-    x = add([x, up])
-    x = Activation("relu", name="Block17_6_Activation")(x)
-
-    branch_0 = Conv2D(
-        128, 1, strides=1, padding="same", use_bias=False, name="Block17_7_Branch_0_Conv2d_1x1"
-    )(x)
-    branch_0 = BatchNormalization(
-        axis=3,
-        momentum=0.995,
-        epsilon=0.001,
-        scale=False,
-        name="Block17_7_Branch_0_Conv2d_1x1_BatchNorm",
-    )(branch_0)
-    branch_0 = Activation("relu", name="Block17_7_Branch_0_Conv2d_1x1_Activation")(branch_0)
-    branch_1 = Conv2D(
-        128, 1, strides=1, padding="same", use_bias=False, name="Block17_7_Branch_7_Conv2d_0a_1x1"
-    )(x)
-    branch_1 = BatchNormalization(
-        axis=3,
-        momentum=0.995,
-        epsilon=0.001,
-        scale=False,
-        name="Block17_7_Branch_7_Conv2d_0a_1x1_BatchNorm",
-    )(branch_1)
-    branch_1 = Activation("relu", name="Block17_7_Branch_7_Conv2d_0a_1x1_Activation")(branch_1)
-    branch_1 = Conv2D(
-        128,
-        [1, 7],
-        strides=1,
-        padding="same",
-        use_bias=False,
-        name="Block17_7_Branch_7_Conv2d_0b_1x7",
-    )(branch_1)
-    branch_1 = BatchNormalization(
-        axis=3,
-        momentum=0.995,
-        epsilon=0.001,
-        scale=False,
-        name="Block17_7_Branch_7_Conv2d_0b_1x7_BatchNorm",
-    )(branch_1)
-    branch_1 = Activation("relu", name="Block17_7_Branch_7_Conv2d_0b_1x7_Activation")(branch_1)
-    branch_1 = Conv2D(
-        128,
-        [7, 1],
-        strides=1,
-        padding="same",
-        use_bias=False,
-        name="Block17_7_Branch_7_Conv2d_0c_7x1",
-    )(branch_1)
-    branch_1 = BatchNormalization(
-        axis=3,
-        momentum=0.995,
-        epsilon=0.001,
-        scale=False,
-        name="Block17_7_Branch_7_Conv2d_0c_7x1_BatchNorm",
-    )(branch_1)
-    branch_1 = Activation("relu", name="Block17_7_Branch_7_Conv2d_0c_7x1_Activation")(branch_1)
-    branches = [branch_0, branch_1]
-    mixed = Concatenate(axis=3, name="Block17_7_Concatenate")(branches)
-    up = Conv2D(896, 1, strides=1, padding="same", use_bias=True, name="Block17_7_Conv2d_1x1")(
-        mixed
-    )
-    up = Lambda(scaling, output_shape=K.int_shape(up)[1:], arguments={"scale": 0.1})(up)
-    x = add([x, up])
-    x = Activation("relu", name="Block17_7_Activation")(x)
-
-    branch_0 = Conv2D(
-        128, 1, strides=1, padding="same", use_bias=False, name="Block17_8_Branch_0_Conv2d_1x1"
-    )(x)
-    branch_0 = BatchNormalization(
-        axis=3,
-        momentum=0.995,
-        epsilon=0.001,
-        scale=False,
-        name="Block17_8_Branch_0_Conv2d_1x1_BatchNorm",
-    )(branch_0)
-    branch_0 = Activation("relu", name="Block17_8_Branch_0_Conv2d_1x1_Activation")(branch_0)
-    branch_1 = Conv2D(
-        128, 1, strides=1, padding="same", use_bias=False, name="Block17_8_Branch_8_Conv2d_0a_1x1"
-    )(x)
-    branch_1 = BatchNormalization(
-        axis=3,
-        momentum=0.995,
-        epsilon=0.001,
-        scale=False,
-        name="Block17_8_Branch_8_Conv2d_0a_1x1_BatchNorm",
-    )(branch_1)
-    branch_1 = Activation("relu", name="Block17_8_Branch_8_Conv2d_0a_1x1_Activation")(branch_1)
-    branch_1 = Conv2D(
-        128,
-        [1, 7],
-        strides=1,
-        padding="same",
-        use_bias=False,
-        name="Block17_8_Branch_8_Conv2d_0b_1x7",
-    )(branch_1)
-    branch_1 = BatchNormalization(
-        axis=3,
-        momentum=0.995,
-        epsilon=0.001,
-        scale=False,
-        name="Block17_8_Branch_8_Conv2d_0b_1x7_BatchNorm",
-    )(branch_1)
-    branch_1 = Activation("relu", name="Block17_8_Branch_8_Conv2d_0b_1x7_Activation")(branch_1)
-    branch_1 = Conv2D(
-        128,
-        [7, 1],
-        strides=1,
-        padding="same",
-        use_bias=False,
-        name="Block17_8_Branch_8_Conv2d_0c_7x1",
-    )(branch_1)
-    branch_1 = BatchNormalization(
-        axis=3,
-        momentum=0.995,
-        epsilon=0.001,
-        scale=False,
-        name="Block17_8_Branch_8_Conv2d_0c_7x1_BatchNorm",
-    )(branch_1)
-    branch_1 = Activation("relu", name="Block17_8_Branch_8_Conv2d_0c_7x1_Activation")(branch_1)
-    branches = [branch_0, branch_1]
-    mixed = Concatenate(axis=3, name="Block17_8_Concatenate")(branches)
-    up = Conv2D(896, 1, strides=1, padding="same", use_bias=True, name="Block17_8_Conv2d_1x1")(
-        mixed
-    )
-    up = Lambda(scaling, output_shape=K.int_shape(up)[1:], arguments={"scale": 0.1})(up)
-    x = add([x, up])
-    x = Activation("relu", name="Block17_8_Activation")(x)
-
-    branch_0 = Conv2D(
-        128, 1, strides=1, padding="same", use_bias=False, name="Block17_9_Branch_0_Conv2d_1x1"
-    )(x)
-    branch_0 = BatchNormalization(
-        axis=3,
-        momentum=0.995,
-        epsilon=0.001,
-        scale=False,
-        name="Block17_9_Branch_0_Conv2d_1x1_BatchNorm",
-    )(branch_0)
-    branch_0 = Activation("relu", name="Block17_9_Branch_0_Conv2d_1x1_Activation")(branch_0)
-    branch_1 = Conv2D(
-        128, 1, strides=1, padding="same", use_bias=False, name="Block17_9_Branch_9_Conv2d_0a_1x1"
-    )(x)
-    branch_1 = BatchNormalization(
-        axis=3,
-        momentum=0.995,
-        epsilon=0.001,
-        scale=False,
-        name="Block17_9_Branch_9_Conv2d_0a_1x1_BatchNorm",
-    )(branch_1)
-    branch_1 = Activation("relu", name="Block17_9_Branch_9_Conv2d_0a_1x1_Activation")(branch_1)
-    branch_1 = Conv2D(
-        128,
-        [1, 7],
-        strides=1,
-        padding="same",
-        use_bias=False,
-        name="Block17_9_Branch_9_Conv2d_0b_1x7",
-    )(branch_1)
-    branch_1 = BatchNormalization(
-        axis=3,
-        momentum=0.995,
-        epsilon=0.001,
-        scale=False,
-        name="Block17_9_Branch_9_Conv2d_0b_1x7_BatchNorm",
-    )(branch_1)
-    branch_1 = Activation("relu", name="Block17_9_Branch_9_Conv2d_0b_1x7_Activation")(branch_1)
-    branch_1 = Conv2D(
-        128,
-        [7, 1],
-        strides=1,
-        padding="same",
-        use_bias=False,
-        name="Block17_9_Branch_9_Conv2d_0c_7x1",
-    )(branch_1)
-    branch_1 = BatchNormalization(
-        axis=3,
-        momentum=0.995,
-        epsilon=0.001,
-        scale=False,
-        name="Block17_9_Branch_9_Conv2d_0c_7x1_BatchNorm",
-    )(branch_1)
-    branch_1 = Activation("relu", name="Block17_9_Branch_9_Conv2d_0c_7x1_Activation")(branch_1)
-    branches = [branch_0, branch_1]
-    mixed = Concatenate(axis=3, name="Block17_9_Concatenate")(branches)
-    up = Conv2D(896, 1, strides=1, padding="same", use_bias=True, name="Block17_9_Conv2d_1x1")(
-        mixed
-    )
-    up = Lambda(scaling, output_shape=K.int_shape(up)[1:], arguments={"scale": 0.1})(up)
-    x = add([x, up])
-    x = Activation("relu", name="Block17_9_Activation")(x)
-
-    branch_0 = Conv2D(
-        128, 1, strides=1, padding="same", use_bias=False, name="Block17_10_Branch_0_Conv2d_1x1"
-    )(x)
-    branch_0 = BatchNormalization(
-        axis=3,
-        momentum=0.995,
-        epsilon=0.001,
-        scale=False,
-        name="Block17_10_Branch_0_Conv2d_1x1_BatchNorm",
-    )(branch_0)
-    branch_0 = Activation("relu", name="Block17_10_Branch_0_Conv2d_1x1_Activation")(branch_0)
-    branch_1 = Conv2D(
-        128, 1, strides=1, padding="same", use_bias=False, name="Block17_10_Branch_10_Conv2d_0a_1x1"
-    )(x)
-    branch_1 = BatchNormalization(
-        axis=3,
-        momentum=0.995,
-        epsilon=0.001,
-        scale=False,
-        name="Block17_10_Branch_10_Conv2d_0a_1x1_BatchNorm",
-    )(branch_1)
-    branch_1 = Activation("relu", name="Block17_10_Branch_10_Conv2d_0a_1x1_Activation")(branch_1)
-    branch_1 = Conv2D(
-        128,
-        [1, 7],
-        strides=1,
-        padding="same",
-        use_bias=False,
-        name="Block17_10_Branch_10_Conv2d_0b_1x7",
-    )(branch_1)
-    branch_1 = BatchNormalization(
-        axis=3,
-        momentum=0.995,
-        epsilon=0.001,
-        scale=False,
-        name="Block17_10_Branch_10_Conv2d_0b_1x7_BatchNorm",
-    )(branch_1)
-    branch_1 = Activation("relu", name="Block17_10_Branch_10_Conv2d_0b_1x7_Activation")(branch_1)
-    branch_1 = Conv2D(
-        128,
-        [7, 1],
-        strides=1,
-        padding="same",
-        use_bias=False,
-        name="Block17_10_Branch_10_Conv2d_0c_7x1",
-    )(branch_1)
-    branch_1 = BatchNormalization(
-        axis=3,
-        momentum=0.995,
-        epsilon=0.001,
-        scale=False,
-        name="Block17_10_Branch_10_Conv2d_0c_7x1_BatchNorm",
-    )(branch_1)
-    branch_1 = Activation("relu", name="Block17_10_Branch_10_Conv2d_0c_7x1_Activation")(branch_1)
-    branches = [branch_0, branch_1]
-    mixed = Concatenate(axis=3, name="Block17_10_Concatenate")(branches)
-    up = Conv2D(896, 1, strides=1, padding="same", use_bias=True, name="Block17_10_Conv2d_1x1")(
-        mixed
-    )
-    up = Lambda(scaling, output_shape=K.int_shape(up)[1:], arguments={"scale": 0.1})(up)
-    x = add([x, up])
-    x = Activation("relu", name="Block17_10_Activation")(x)
-
-    # Mixed 7a (Reduction-B block): 8 x 8 x 2080
-    branch_0 = Conv2D(
-        256, 1, strides=1, padding="same", use_bias=False, name="Mixed_7a_Branch_0_Conv2d_0a_1x1"
-    )(x)
-    branch_0 = BatchNormalization(
-        axis=3,
-        momentum=0.995,
-        epsilon=0.001,
-        scale=False,
-        name="Mixed_7a_Branch_0_Conv2d_0a_1x1_BatchNorm",
-    )(branch_0)
-    branch_0 = Activation("relu", name="Mixed_7a_Branch_0_Conv2d_0a_1x1_Activation")(branch_0)
-    branch_0 = Conv2D(
-        384, 3, strides=2, padding="valid", use_bias=False, name="Mixed_7a_Branch_0_Conv2d_1a_3x3"
-    )(branch_0)
-    branch_0 = BatchNormalization(
-        axis=3,
-        momentum=0.995,
-        epsilon=0.001,
-        scale=False,
-        name="Mixed_7a_Branch_0_Conv2d_1a_3x3_BatchNorm",
-    )(branch_0)
-    branch_0 = Activation("relu", name="Mixed_7a_Branch_0_Conv2d_1a_3x3_Activation")(branch_0)
-    branch_1 = Conv2D(
-        256, 1, strides=1, padding="same", use_bias=False, name="Mixed_7a_Branch_1_Conv2d_0a_1x1"
-    )(x)
-    branch_1 = BatchNormalization(
-        axis=3,
-        momentum=0.995,
-        epsilon=0.001,
-        scale=False,
-        name="Mixed_7a_Branch_1_Conv2d_0a_1x1_BatchNorm",
-    )(branch_1)
-    branch_1 = Activation("relu", name="Mixed_7a_Branch_1_Conv2d_0a_1x1_Activation")(branch_1)
-    branch_1 = Conv2D(
-        256, 3, strides=2, padding="valid", use_bias=False, name="Mixed_7a_Branch_1_Conv2d_1a_3x3"
-    )(branch_1)
-    branch_1 = BatchNormalization(
-        axis=3,
-        momentum=0.995,
-        epsilon=0.001,
-        scale=False,
-        name="Mixed_7a_Branch_1_Conv2d_1a_3x3_BatchNorm",
-    )(branch_1)
-    branch_1 = Activation("relu", name="Mixed_7a_Branch_1_Conv2d_1a_3x3_Activation")(branch_1)
-    branch_2 = Conv2D(
-        256, 1, strides=1, padding="same", use_bias=False, name="Mixed_7a_Branch_2_Conv2d_0a_1x1"
-    )(x)
-    branch_2 = BatchNormalization(
-        axis=3,
-        momentum=0.995,
-        epsilon=0.001,
-        scale=False,
-        name="Mixed_7a_Branch_2_Conv2d_0a_1x1_BatchNorm",
-    )(branch_2)
-    branch_2 = Activation("relu", name="Mixed_7a_Branch_2_Conv2d_0a_1x1_Activation")(branch_2)
-    branch_2 = Conv2D(
-        256, 3, strides=1, padding="same", use_bias=False, name="Mixed_7a_Branch_2_Conv2d_0b_3x3"
-    )(branch_2)
-    branch_2 = BatchNormalization(
-        axis=3,
-        momentum=0.995,
-        epsilon=0.001,
-        scale=False,
-        name="Mixed_7a_Branch_2_Conv2d_0b_3x3_BatchNorm",
-    )(branch_2)
-    branch_2 = Activation("relu", name="Mixed_7a_Branch_2_Conv2d_0b_3x3_Activation")(branch_2)
-    branch_2 = Conv2D(
-        256, 3, strides=2, padding="valid", use_bias=False, name="Mixed_7a_Branch_2_Conv2d_1a_3x3"
-    )(branch_2)
-    branch_2 = BatchNormalization(
-        axis=3,
-        momentum=0.995,
-        epsilon=0.001,
-        scale=False,
-        name="Mixed_7a_Branch_2_Conv2d_1a_3x3_BatchNorm",
-    )(branch_2)
-    branch_2 = Activation("relu", name="Mixed_7a_Branch_2_Conv2d_1a_3x3_Activation")(branch_2)
-    branch_pool = MaxPooling2D(
-        3, strides=2, padding="valid", name="Mixed_7a_Branch_3_MaxPool_1a_3x3"
-    )(x)
-    branches = [branch_0, branch_1, branch_2, branch_pool]
-    x = Concatenate(axis=3, name="Mixed_7a")(branches)
-
-    # 5x Block8 (Inception-ResNet-C block):
-
-    branch_0 = Conv2D(
-        192, 1, strides=1, padding="same", use_bias=False, name="Block8_1_Branch_0_Conv2d_1x1"
-    )(x)
-    branch_0 = BatchNormalization(
-        axis=3,
-        momentum=0.995,
-        epsilon=0.001,
-        scale=False,
-        name="Block8_1_Branch_0_Conv2d_1x1_BatchNorm",
-    )(branch_0)
-    branch_0 = Activation("relu", name="Block8_1_Branch_0_Conv2d_1x1_Activation")(branch_0)
-    branch_1 = Conv2D(
-        192, 1, strides=1, padding="same", use_bias=False, name="Block8_1_Branch_1_Conv2d_0a_1x1"
-    )(x)
-    branch_1 = BatchNormalization(
-        axis=3,
-        momentum=0.995,
-        epsilon=0.001,
-        scale=False,
-        name="Block8_1_Branch_1_Conv2d_0a_1x1_BatchNorm",
-    )(branch_1)
-    branch_1 = Activation("relu", name="Block8_1_Branch_1_Conv2d_0a_1x1_Activation")(branch_1)
-    branch_1 = Conv2D(
-        192,
-        [1, 3],
-        strides=1,
-        padding="same",
-        use_bias=False,
-        name="Block8_1_Branch_1_Conv2d_0b_1x3",
-    )(branch_1)
-    branch_1 = BatchNormalization(
-        axis=3,
-        momentum=0.995,
-        epsilon=0.001,
-        scale=False,
-        name="Block8_1_Branch_1_Conv2d_0b_1x3_BatchNorm",
-    )(branch_1)
-    branch_1 = Activation("relu", name="Block8_1_Branch_1_Conv2d_0b_1x3_Activation")(branch_1)
-    branch_1 = Conv2D(
-        192,
-        [3, 1],
-        strides=1,
-        padding="same",
-        use_bias=False,
-        name="Block8_1_Branch_1_Conv2d_0c_3x1",
-    )(branch_1)
-    branch_1 = BatchNormalization(
-        axis=3,
-        momentum=0.995,
-        epsilon=0.001,
-        scale=False,
-        name="Block8_1_Branch_1_Conv2d_0c_3x1_BatchNorm",
-    )(branch_1)
-    branch_1 = Activation("relu", name="Block8_1_Branch_1_Conv2d_0c_3x1_Activation")(branch_1)
-    branches = [branch_0, branch_1]
-    mixed = Concatenate(axis=3, name="Block8_1_Concatenate")(branches)
-    up = Conv2D(1792, 1, strides=1, padding="same", use_bias=True, name="Block8_1_Conv2d_1x1")(
-        mixed
-    )
-    up = Lambda(scaling, output_shape=K.int_shape(up)[1:], arguments={"scale": 0.2})(up)
-    x = add([x, up])
-    x = Activation("relu", name="Block8_1_Activation")(x)
-
-    branch_0 = Conv2D(
-        192, 1, strides=1, padding="same", use_bias=False, name="Block8_2_Branch_0_Conv2d_1x1"
-    )(x)
-    branch_0 = BatchNormalization(
-        axis=3,
-        momentum=0.995,
-        epsilon=0.001,
-        scale=False,
-        name="Block8_2_Branch_0_Conv2d_1x1_BatchNorm",
-    )(branch_0)
-    branch_0 = Activation("relu", name="Block8_2_Branch_0_Conv2d_1x1_Activation")(branch_0)
-    branch_1 = Conv2D(
-        192, 1, strides=1, padding="same", use_bias=False, name="Block8_2_Branch_2_Conv2d_0a_1x1"
-    )(x)
-    branch_1 = BatchNormalization(
-        axis=3,
-        momentum=0.995,
-        epsilon=0.001,
-        scale=False,
-        name="Block8_2_Branch_2_Conv2d_0a_1x1_BatchNorm",
-    )(branch_1)
-    branch_1 = Activation("relu", name="Block8_2_Branch_2_Conv2d_0a_1x1_Activation")(branch_1)
-    branch_1 = Conv2D(
-        192,
-        [1, 3],
-        strides=1,
-        padding="same",
-        use_bias=False,
-        name="Block8_2_Branch_2_Conv2d_0b_1x3",
-    )(branch_1)
-    branch_1 = BatchNormalization(
-        axis=3,
-        momentum=0.995,
-        epsilon=0.001,
-        scale=False,
-        name="Block8_2_Branch_2_Conv2d_0b_1x3_BatchNorm",
-    )(branch_1)
-    branch_1 = Activation("relu", name="Block8_2_Branch_2_Conv2d_0b_1x3_Activation")(branch_1)
-    branch_1 = Conv2D(
-        192,
-        [3, 1],
-        strides=1,
-        padding="same",
-        use_bias=False,
-        name="Block8_2_Branch_2_Conv2d_0c_3x1",
-    )(branch_1)
-    branch_1 = BatchNormalization(
-        axis=3,
-        momentum=0.995,
-        epsilon=0.001,
-        scale=False,
-        name="Block8_2_Branch_2_Conv2d_0c_3x1_BatchNorm",
-    )(branch_1)
-    branch_1 = Activation("relu", name="Block8_2_Branch_2_Conv2d_0c_3x1_Activation")(branch_1)
-    branches = [branch_0, branch_1]
-    mixed = Concatenate(axis=3, name="Block8_2_Concatenate")(branches)
-    up = Conv2D(1792, 1, strides=1, padding="same", use_bias=True, name="Block8_2_Conv2d_1x1")(
-        mixed
-    )
-    up = Lambda(scaling, output_shape=K.int_shape(up)[1:], arguments={"scale": 0.2})(up)
-    x = add([x, up])
-    x = Activation("relu", name="Block8_2_Activation")(x)
-
-    branch_0 = Conv2D(
-        192, 1, strides=1, padding="same", use_bias=False, name="Block8_3_Branch_0_Conv2d_1x1"
-    )(x)
-    branch_0 = BatchNormalization(
-        axis=3,
-        momentum=0.995,
-        epsilon=0.001,
-        scale=False,
-        name="Block8_3_Branch_0_Conv2d_1x1_BatchNorm",
-    )(branch_0)
-    branch_0 = Activation("relu", name="Block8_3_Branch_0_Conv2d_1x1_Activation")(branch_0)
-    branch_1 = Conv2D(
-        192, 1, strides=1, padding="same", use_bias=False, name="Block8_3_Branch_3_Conv2d_0a_1x1"
-    )(x)
-    branch_1 = BatchNormalization(
-        axis=3,
-        momentum=0.995,
-        epsilon=0.001,
-        scale=False,
-        name="Block8_3_Branch_3_Conv2d_0a_1x1_BatchNorm",
-    )(branch_1)
-    branch_1 = Activation("relu", name="Block8_3_Branch_3_Conv2d_0a_1x1_Activation")(branch_1)
-    branch_1 = Conv2D(
-        192,
-        [1, 3],
-        strides=1,
-        padding="same",
-        use_bias=False,
-        name="Block8_3_Branch_3_Conv2d_0b_1x3",
-    )(branch_1)
-    branch_1 = BatchNormalization(
-        axis=3,
-        momentum=0.995,
-        epsilon=0.001,
-        scale=False,
-        name="Block8_3_Branch_3_Conv2d_0b_1x3_BatchNorm",
-    )(branch_1)
-    branch_1 = Activation("relu", name="Block8_3_Branch_3_Conv2d_0b_1x3_Activation")(branch_1)
-    branch_1 = Conv2D(
-        192,
-        [3, 1],
-        strides=1,
-        padding="same",
-        use_bias=False,
-        name="Block8_3_Branch_3_Conv2d_0c_3x1",
-    )(branch_1)
-    branch_1 = BatchNormalization(
-        axis=3,
-        momentum=0.995,
-        epsilon=0.001,
-        scale=False,
-        name="Block8_3_Branch_3_Conv2d_0c_3x1_BatchNorm",
-    )(branch_1)
-    branch_1 = Activation("relu", name="Block8_3_Branch_3_Conv2d_0c_3x1_Activation")(branch_1)
-    branches = [branch_0, branch_1]
-    mixed = Concatenate(axis=3, name="Block8_3_Concatenate")(branches)
-    up = Conv2D(1792, 1, strides=1, padding="same", use_bias=True, name="Block8_3_Conv2d_1x1")(
-        mixed
-    )
-    up = Lambda(scaling, output_shape=K.int_shape(up)[1:], arguments={"scale": 0.2})(up)
-    x = add([x, up])
-    x = Activation("relu", name="Block8_3_Activation")(x)
-
-    branch_0 = Conv2D(
-        192, 1, strides=1, padding="same", use_bias=False, name="Block8_4_Branch_0_Conv2d_1x1"
-    )(x)
-    branch_0 = BatchNormalization(
-        axis=3,
-        momentum=0.995,
-        epsilon=0.001,
-        scale=False,
-        name="Block8_4_Branch_0_Conv2d_1x1_BatchNorm",
-    )(branch_0)
-    branch_0 = Activation("relu", name="Block8_4_Branch_0_Conv2d_1x1_Activation")(branch_0)
-    branch_1 = Conv2D(
-        192, 1, strides=1, padding="same", use_bias=False, name="Block8_4_Branch_4_Conv2d_0a_1x1"
-    )(x)
-    branch_1 = BatchNormalization(
-        axis=3,
-        momentum=0.995,
-        epsilon=0.001,
-        scale=False,
-        name="Block8_4_Branch_4_Conv2d_0a_1x1_BatchNorm",
-    )(branch_1)
-    branch_1 = Activation("relu", name="Block8_4_Branch_4_Conv2d_0a_1x1_Activation")(branch_1)
-    branch_1 = Conv2D(
-        192,
-        [1, 3],
-        strides=1,
-        padding="same",
-        use_bias=False,
-        name="Block8_4_Branch_4_Conv2d_0b_1x3",
-    )(branch_1)
-    branch_1 = BatchNormalization(
-        axis=3,
-        momentum=0.995,
-        epsilon=0.001,
-        scale=False,
-        name="Block8_4_Branch_4_Conv2d_0b_1x3_BatchNorm",
-    )(branch_1)
-    branch_1 = Activation("relu", name="Block8_4_Branch_4_Conv2d_0b_1x3_Activation")(branch_1)
-    branch_1 = Conv2D(
-        192,
-        [3, 1],
-        strides=1,
-        padding="same",
-        use_bias=False,
-        name="Block8_4_Branch_4_Conv2d_0c_3x1",
-    )(branch_1)
-    branch_1 = BatchNormalization(
-        axis=3,
-        momentum=0.995,
-        epsilon=0.001,
-        scale=False,
-        name="Block8_4_Branch_4_Conv2d_0c_3x1_BatchNorm",
-    )(branch_1)
-    branch_1 = Activation("relu", name="Block8_4_Branch_4_Conv2d_0c_3x1_Activation")(branch_1)
-    branches = [branch_0, branch_1]
-    mixed = Concatenate(axis=3, name="Block8_4_Concatenate")(branches)
-    up = Conv2D(1792, 1, strides=1, padding="same", use_bias=True, name="Block8_4_Conv2d_1x1")(
-        mixed
-    )
-    up = Lambda(scaling, output_shape=K.int_shape(up)[1:], arguments={"scale": 0.2})(up)
-    x = add([x, up])
-    x = Activation("relu", name="Block8_4_Activation")(x)
-
-    branch_0 = Conv2D(
-        192, 1, strides=1, padding="same", use_bias=False, name="Block8_5_Branch_0_Conv2d_1x1"
-    )(x)
-    branch_0 = BatchNormalization(
-        axis=3,
-        momentum=0.995,
-        epsilon=0.001,
-        scale=False,
-        name="Block8_5_Branch_0_Conv2d_1x1_BatchNorm",
-    )(branch_0)
-    branch_0 = Activation("relu", name="Block8_5_Branch_0_Conv2d_1x1_Activation")(branch_0)
-    branch_1 = Conv2D(
-        192, 1, strides=1, padding="same", use_bias=False, name="Block8_5_Branch_5_Conv2d_0a_1x1"
-    )(x)
-    branch_1 = BatchNormalization(
-        axis=3,
-        momentum=0.995,
-        epsilon=0.001,
-        scale=False,
-        name="Block8_5_Branch_5_Conv2d_0a_1x1_BatchNorm",
-    )(branch_1)
-    branch_1 = Activation("relu", name="Block8_5_Branch_5_Conv2d_0a_1x1_Activation")(branch_1)
-    branch_1 = Conv2D(
-        192,
-        [1, 3],
-        strides=1,
-        padding="same",
-        use_bias=False,
-        name="Block8_5_Branch_5_Conv2d_0b_1x3",
-    )(branch_1)
-    branch_1 = BatchNormalization(
-        axis=3,
-        momentum=0.995,
-        epsilon=0.001,
-        scale=False,
-        name="Block8_5_Branch_5_Conv2d_0b_1x3_BatchNorm",
-    )(branch_1)
-    branch_1 = Activation("relu", name="Block8_5_Branch_5_Conv2d_0b_1x3_Activation")(branch_1)
-    branch_1 = Conv2D(
-        192,
-        [3, 1],
-        strides=1,
-        padding="same",
-        use_bias=False,
-        name="Block8_5_Branch_5_Conv2d_0c_3x1",
-    )(branch_1)
-    branch_1 = BatchNormalization(
-        axis=3,
-        momentum=0.995,
-        epsilon=0.001,
-        scale=False,
-        name="Block8_5_Branch_5_Conv2d_0c_3x1_BatchNorm",
-    )(branch_1)
-    branch_1 = Activation("relu", name="Block8_5_Branch_5_Conv2d_0c_3x1_Activation")(branch_1)
-    branches = [branch_0, branch_1]
-    mixed = Concatenate(axis=3, name="Block8_5_Concatenate")(branches)
-    up = Conv2D(1792, 1, strides=1, padding="same", use_bias=True, name="Block8_5_Conv2d_1x1")(
-        mixed
-    )
-    up = Lambda(scaling, output_shape=K.int_shape(up)[1:], arguments={"scale": 0.2})(up)
-    x = add([x, up])
-    x = Activation("relu", name="Block8_5_Activation")(x)
-
-    branch_0 = Conv2D(
-        192, 1, strides=1, padding="same", use_bias=False, name="Block8_6_Branch_0_Conv2d_1x1"
-    )(x)
-    branch_0 = BatchNormalization(
-        axis=3,
-        momentum=0.995,
-        epsilon=0.001,
-        scale=False,
-        name="Block8_6_Branch_0_Conv2d_1x1_BatchNorm",
-    )(branch_0)
-    branch_0 = Activation("relu", name="Block8_6_Branch_0_Conv2d_1x1_Activation")(branch_0)
-    branch_1 = Conv2D(
-        192, 1, strides=1, padding="same", use_bias=False, name="Block8_6_Branch_1_Conv2d_0a_1x1"
-    )(x)
-    branch_1 = BatchNormalization(
-        axis=3,
-        momentum=0.995,
-        epsilon=0.001,
-        scale=False,
-        name="Block8_6_Branch_1_Conv2d_0a_1x1_BatchNorm",
-    )(branch_1)
-    branch_1 = Activation("relu", name="Block8_6_Branch_1_Conv2d_0a_1x1_Activation")(branch_1)
-    branch_1 = Conv2D(
-        192,
-        [1, 3],
-        strides=1,
-        padding="same",
-        use_bias=False,
-        name="Block8_6_Branch_1_Conv2d_0b_1x3",
-    )(branch_1)
-    branch_1 = BatchNormalization(
-        axis=3,
-        momentum=0.995,
-        epsilon=0.001,
-        scale=False,
-        name="Block8_6_Branch_1_Conv2d_0b_1x3_BatchNorm",
-    )(branch_1)
-    branch_1 = Activation("relu", name="Block8_6_Branch_1_Conv2d_0b_1x3_Activation")(branch_1)
-    branch_1 = Conv2D(
-        192,
-        [3, 1],
-        strides=1,
-        padding="same",
-        use_bias=False,
-        name="Block8_6_Branch_1_Conv2d_0c_3x1",
-    )(branch_1)
-    branch_1 = BatchNormalization(
-        axis=3,
-        momentum=0.995,
-        epsilon=0.001,
-        scale=False,
-        name="Block8_6_Branch_1_Conv2d_0c_3x1_BatchNorm",
-    )(branch_1)
-    branch_1 = Activation("relu", name="Block8_6_Branch_1_Conv2d_0c_3x1_Activation")(branch_1)
-    branches = [branch_0, branch_1]
-    mixed = Concatenate(axis=3, name="Block8_6_Concatenate")(branches)
-    up = Conv2D(1792, 1, strides=1, padding="same", use_bias=True, name="Block8_6_Conv2d_1x1")(
-        mixed
-    )
-    up = Lambda(scaling, output_shape=K.int_shape(up)[1:], arguments={"scale": 1})(up)
-    x = add([x, up])
-
-    # Classification block
-    x = GlobalAveragePooling2D(name="AvgPool")(x)
-    x = Dropout(1.0 - 0.8, name="Dropout")(x)
-    # Bottleneck
-    x = Dense(dimension, use_bias=False, name="Bottleneck")(x)
-    x = BatchNormalization(momentum=0.995, epsilon=0.001, scale=False, name="Bottleneck_BatchNorm")(
-        x
-    )
-
-    # Create model
-    model = Model(inputs, x, name="inception_resnet_v1")
-
-    return model
->>>>>>> af73d3df
 
 
 def load_facenet128d_model(
